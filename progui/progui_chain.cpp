#include "progui_globals.h"

#include <cmath>
#include <cstdlib>
#include <cstring>
#include <fstream>
#include <iostream>
#include <string>
#include <vector>
#include <fstream>

// -----------------------------------------------------------------------------
// Globals / state
// -----------------------------------------------------------------------------

static int g_nextCubeId = 0;

// key name used to persist the gap value in the spec
static constexpr const char *kPersistGapKey = "__progui_gap__";

// -----------------------------------------------------------------------------
// Utilities
// -----------------------------------------------------------------------------

// parse cube name of form "cube_<number>", return id or -1 if not a cube name
static int ParseCubeId(const char *name)
{
    if (!name)
        return -1;
    const char prefix[] = "cube_";
    constexpr size_t kPrefixLen = sizeof(prefix) - 1;
    if (std::strncmp(name, prefix, kPrefixLen) != 0)
        return -1;

    const char *num = name + kPrefixLen;
    if (!*num)
        return -1;

    char *endp = nullptr;
    long val = std::strtol(num, &endp, 10);
    if (endp == num || val < 0)
        return -1;
    return static_cast<int>(val);
}

// scan current spec and set g_nextCubeId to the maximum cube id present
static void RefreshNextCubeIdFromSpec()
{
    if (!spec)
        return;

    int maxId = 0;
    for (mjsElement *el = mjs_firstElement(spec, mjOBJ_BODY); el; el = mjs_nextElement(spec, el))
    {
        const char *nm = mjs_getString(mjs_getName(el));
        int id = ParseCubeId(nm);
        if (id > maxId)
            maxId = id;
    }
    g_nextCubeId = maxId;
}

// persist current gap to spec (creates or updates a numeric named kPersistGapKey)
static void SaveGapToSpec()
{
    if (!spec)
        return;

    mjsElement *el = mjs_findElement(spec, mjOBJ_NUMERIC, kPersistGapKey);
    mjsNumeric *num = el ? mjs_asNumeric(el) : mjs_addNumeric(spec);
    if (!num)
        return;

    mjs_setName(num->element, kPersistGapKey);
    num->size = 1;

    double val = g_gapRatio;
    mjs_setDouble(num->data, &val, 1);
}

// load gap from spec if present
static void LoadGapFromSpec(mjSpec *s)
{
    if (!s)
        return;

    mjsElement *el = mjs_findElement(s, mjOBJ_NUMERIC, kPersistGapKey);
    if (!el)
        return;

    mjsNumeric *num = mjs_asNumeric(el);
    if (!num)
        return;

    int sz = 0;
    const double *data = mjs_getDouble(num->data, &sz);
    if (data && sz > 0)
    {
        g_gapRatio = data[0];
    }
}

// helper to get current gap value from ratio
static inline double CurrentGap()
{
    const double boxEdge = 2.0 * kBoxHalf;
    return g_gapRatio * boxEdge;
}

// -----------------------------------------------------------------------------
// Loop utilities
// ----------------------------------------------------------------------------

// Detect if the ghost probe hits an existing body. On hit, fill outTargetBodyName
// and return true.
<<<<<<< HEAD
static bool LoopContactCheck(std::string &outTargetBodyName)
{
    outTargetBodyName.clear();
    if (!g_lastBody || !m || !d)
        return false;

    // fast path: avoid broad collision detection and use world-position proximity
    // compute the expected neighbor position one "step" away from the last body
    int axisIdx = 0, sign = +1;
    FaceToAxisSign(g_spawnFace, axisIdx, sign);

    const double boxEdge = 2.0 * kBoxHalf;
    const double gap = CurrentGap();
    const double step = boxEdge + gap; // center-to-center distance for adjacent cubes

    // ensure kinematics are up to date (cheap compared to full mj_collision)
    mj_kinematics(m, d);

    // get last body's world position
    const int lastId = mj_name2id(m, mjOBJ_BODY, g_chain.empty() ? "" : g_chain.back().name.c_str());
    if (lastId < 0)
        return false;
    const double *lastPos = d->xpos + 3 * lastId;

    // expected target position along spawn axis
    double tgtPos[3] = {lastPos[0], lastPos[1], lastPos[2]};
    tgtPos[axisIdx] += sign * step;

    // tolerances: allow some slack to account for accumulated moves
    const double epsAxis = 1e-6;             // along-axis closeness to the expected center
    const double epsOther = 0.25 * kBoxHalf; // across-axis tolerance (quarter cube width)

    // scan existing cubes for a body whose center matches the expected neighbor slot
    for (const auto &e : g_chain)
    {
        if (!e.specBody)
            continue;
        if (e.specBody == g_lastBody)
            continue;

        const int bid = mj_name2id(m, mjOBJ_BODY, e.name.c_str());
        if (bid < 0)
            continue;
        const double *p = d->xpos + 3 * bid;

        double daxis = std::fabs(p[axisIdx] - tgtPos[axisIdx]);
        double d1 = std::fabs(p[(axisIdx + 1) % 3] - tgtPos[(axisIdx + 1) % 3]);
        double d2 = std::fabs(p[(axisIdx + 2) % 3] - tgtPos[(axisIdx + 2) % 3]);

        if (daxis <= epsAxis && d1 <= epsOther && d2 <= epsOther)
        {
            outTargetBodyName = e.name;
            std::cout << "LoopContactCheck(fast): target body name=" << outTargetBodyName << "\n";
            return true;
        }
    }

    return false;
=======
static bool LoopContactCheck(std::string& outTargetBodyName) {
 outTargetBodyName.clear();
 if (!g_lastBody || !m || !d) return false;

 // fast path: avoid broad collision detection and use world-position proximity
 // compute the expected neighbor position one "step" away from the last body
 int axisIdx =0, sign = +1;
 FaceToAxisSign(g_spawnFace, axisIdx, sign);

 const double boxEdge =2.0 * kBoxHalf;
 const double gap = CurrentGap();
 const double step = boxEdge + gap; // center-to-center distance for adjacent cubes

 // ensure kinematics are up to date (cheap compared to full mj_collision)
 mj_kinematics(m, d);

 // get last body's world position
 const int lastId = mj_name2id(m, mjOBJ_BODY, g_chain.empty() ? "" : g_chain.back().name.c_str());
 if (lastId <0) return false;
 const double* lastPos = d->xpos +3*lastId;

 // expected target position along spawn axis
 double tgtPos[3] = { lastPos[0], lastPos[1], lastPos[2] };
 tgtPos[axisIdx] += sign * step;

 // tolerances: allow some slack to account for accumulated moves
 const double epsAxis =1e-6; // along-axis closeness to the expected center
 const double epsOther =0.25 * kBoxHalf; // across-axis tolerance (quarter cube width)

 // scan existing cubes for a body whose center matches the expected neighbor slot
 for (const auto& e : g_chain) {
 if (!e.specBody) continue;
 if (e.specBody == g_lastBody) continue;

 const int bid = mj_name2id(m, mjOBJ_BODY, e.name.c_str());
 if (bid <0) continue;
 const double* p = d->xpos +3*bid;

 double daxis = std::fabs(p[axisIdx] - tgtPos[axisIdx]);
 double d1 = std::fabs(p[(axisIdx+1)%3] - tgtPos[(axisIdx+1)%3]);
 double d2 = std::fabs(p[(axisIdx+2)%3] - tgtPos[(axisIdx+2)%3]);

 if (daxis <= epsAxis && d1 <= epsOther && d2 <= epsOther) {
 outTargetBodyName = e.name;
 std::cout << "LoopContactCheck(fast): target body name=" << outTargetBodyName << "\n";
 return true;
 }
 }

 return false;
>>>>>>> fac31e0c
}

// Create the equality constraints to close a loop between the previous body/new
// body and the target body.
<<<<<<< HEAD
static void LoopCreate(int spawnAxis, int spawnSign, const std::string &newBodyName, const std::string &targetBodyName)
{
    if (!spec || !g_lastBody || targetBodyName.empty())
        return;

    auto equalityExists = [&](const std::string &name) -> bool
    { return mjs_findElement(spec, mjOBJ_EQUALITY, name.c_str()) != nullptr; };

    int axisIdx = spawnAxis;
    int sign = spawnSign;

    double prev_anchor[3] = {0, 0, 0};
    double new_anchor[3] = {0, 0, 0};
    double tgt_anchor_to_prev[3] = {0, 0, 0};
    double tgt_anchor_to_new[3] = {0, 0, 0};

    prev_anchor[axisIdx] = sign * kBoxHalf;
    new_anchor[axisIdx] = -sign * kBoxHalf;
    tgt_anchor_to_prev[axisIdx] = -sign * kBoxHalf;
    tgt_anchor_to_new[axisIdx] = sign * kBoxHalf;

    // Construct names up-front to avoid duplicates across iterations
    std::string prevName = g_chain.empty() ? std::string() : g_chain.back().name;
    std::string ename1 = prevName + "__to__" + targetBodyName + "_connect";
    std::string ename2 = newBodyName + "__to__" + targetBodyName + "_connect";

    // Create prev-to-target equality if not already present
    if (!prevName.empty() && !equalityExists(ename1))
    {
        if (mjsEquality *eq1 = mjs_addEquality(spec, nullptr))
        {
            eq1->type = mjEQ_CONNECT;
            eq1->objtype = mjOBJ_BODY;
            eq1->active = 1;
            eq1->solref[0] = kSolref[0];
            eq1->solref[1] = kSolref[1];
            for (int i = 0; i < 5; ++i)
                eq1->solimp[i] = kSolimp[i];

            mjs_setString(eq1->name1, prevName.c_str());
            mjs_setString(eq1->name2, targetBodyName.c_str());

            eq1->data[0] = prev_anchor[0];
            eq1->data[1] = prev_anchor[1];
            eq1->data[2] = prev_anchor[2];
            eq1->data[3] = tgt_anchor_to_prev[0];
            eq1->data[4] = tgt_anchor_to_prev[1];
            eq1->data[5] = tgt_anchor_to_prev[2];

            mjs_setName(eq1->element, ename1.c_str());
        }
    }

    // Create new-to-target equality if not already present
    if (!equalityExists(ename2))
    {
        if (mjsEquality *eq2 = mjs_addEquality(spec, nullptr))
        {
            eq2->type = mjEQ_CONNECT;
            eq2->objtype = mjOBJ_BODY;
            eq2->active = 1;
            eq2->solref[0] = kSolref[0];
            eq2->solref[1] = kSolref[1];
            for (int i = 0; i < 5; ++i)
                eq2->solimp[i] = kSolimp[i];

            mjs_setString(eq2->name1, newBodyName.c_str());
            mjs_setString(eq2->name2, targetBodyName.c_str());

            eq2->data[0] = new_anchor[0];
            eq2->data[1] = new_anchor[1];
            eq2->data[2] = new_anchor[2];
            eq2->data[3] = tgt_anchor_to_new[0];
            eq2->data[4] = tgt_anchor_to_new[1];
            eq2->data[5] = tgt_anchor_to_new[2];

            mjs_setName(eq2->element, ename2.c_str());
        }
    }

    // Record loop location in direction history: label the chain index of the
    // target body where the loop closes. Use1-based index for readability.
    {
        int targetIndex = -1;
        for (size_t i = 0; i < g_chain.size(); ++i)
        {
            if (g_chain[i].name == targetBodyName)
            {
                targetIndex = static_cast<int>(i);
                break;
            }
        }
        if (targetIndex >= 0)
        {
            const int oneBased = targetIndex + 1;
            g_directionHistory.push_back(std::string("loop ") + std::to_string(oneBased));
        }
    }
=======
static void LoopCreate(int spawnAxis, int spawnSign,
 const std::string& newBodyName,
 const std::string& targetBodyName) {
 if (!spec || !g_lastBody || targetBodyName.empty()) return;

 auto equalityExists = [&](const std::string& name) -> bool {
 return mjs_findElement(spec, mjOBJ_EQUALITY, name.c_str()) != nullptr;
 };

 int axisIdx = spawnAxis;
 int sign = spawnSign;

 double prev_anchor[3] = {0,0,0};
 double new_anchor[3] = {0,0,0};
 double tgt_anchor_to_prev[3] = {0,0,0};
 double tgt_anchor_to_new[3] = {0,0,0};

 prev_anchor[axisIdx] = sign * kBoxHalf;
 new_anchor[axisIdx] = -sign * kBoxHalf;
 tgt_anchor_to_prev[axisIdx] = -sign * kBoxHalf;
 tgt_anchor_to_new[axisIdx] = sign * kBoxHalf;

 // Construct names up-front to avoid duplicates across iterations
 std::string prevName = g_chain.empty() ? std::string() : g_chain.back().name;
 std::string ename1 = prevName + "__to__" + targetBodyName + "_connect";
 std::string ename2 = newBodyName + "__to__" + targetBodyName + "_connect";

 // Create prev-to-target equality if not already present
 if (!prevName.empty() && !equalityExists(ename1)) {
 if (mjsEquality* eq1 = mjs_addEquality(spec, nullptr)) {
 eq1->type = mjEQ_CONNECT;
 eq1->objtype = mjOBJ_BODY;
 eq1->active =1;
 eq1->solref[0] = kSolref[0];
 eq1->solref[1] = kSolref[1];
 for (int i =0; i <5; ++i) eq1->solimp[i] = kSolimp[i];

 mjs_setString(eq1->name1, prevName.c_str());
 mjs_setString(eq1->name2, targetBodyName.c_str());

 eq1->data[0] = prev_anchor[0];
 eq1->data[1] = prev_anchor[1];
 eq1->data[2] = prev_anchor[2];
 eq1->data[3] = tgt_anchor_to_prev[0];
 eq1->data[4] = tgt_anchor_to_prev[1];
 eq1->data[5] = tgt_anchor_to_prev[2];

 mjs_setName(eq1->element, ename1.c_str());
 }
 }

 // Create new-to-target equality if not already present
 if (!equalityExists(ename2)) {
 if (mjsEquality* eq2 = mjs_addEquality(spec, nullptr)) {
 eq2->type = mjEQ_CONNECT;
 eq2->objtype = mjOBJ_BODY;
 eq2->active =1;
 eq2->solref[0] = kSolref[0];
 eq2->solref[1] = kSolref[1];
 for (int i =0; i <5; ++i) eq2->solimp[i] = kSolimp[i];

 mjs_setString(eq2->name1, newBodyName.c_str());
 mjs_setString(eq2->name2, targetBodyName.c_str());

 eq2->data[0] = new_anchor[0];
 eq2->data[1] = new_anchor[1];
 eq2->data[2] = new_anchor[2];
 eq2->data[3] = tgt_anchor_to_new[0];
 eq2->data[4] = tgt_anchor_to_new[1];
 eq2->data[5] = tgt_anchor_to_new[2];

 mjs_setName(eq2->element, ename2.c_str());
 }
 }

 // Record loop location in direction history: label the chain index of the
 // target body where the loop closes. Use1-based index for readability.
 {
 int targetIndex = -1;
 for (size_t i =0; i < g_chain.size(); ++i) {
 if (g_chain[i].name == targetBodyName) { targetIndex = static_cast<int>(i); break; }
 }
 if (targetIndex >=0) {
 const int oneBased = targetIndex +1;
 g_directionHistory.push_back(std::string("loop ") + std::to_string(oneBased));
 }
 }
>>>>>>> fac31e0c
}

// -----------------------------------------------------------------------------
// Save/Load helpers
// -----------------------------------------------------------------------------

// utility: identify turn and loop tokens in history
<<<<<<< HEAD
static inline bool IsTurnToken(const std::string &s)
{
    return (s == "left" || s == "right" || s == "up" || s == "down");
}
static inline bool IsLoopToken(const std::string &s)
{
    return s.rfind("loop ", 0) == 0; // starts with "loop "
}

// When deleting the last cube, prune direction history to match remaining boxes.
// Remove the trailing "forward" (for the deleted cube), then remove any trailing
// loop labels and turn tokens that are no longer associated with a placement.
static void PruneHistoryOnDelete()
{
    if (g_directionHistory.empty())
        return;
    // remove trailing forward corresponding to the deleted cube
    if (g_directionHistory.back() == "forward")
    {
        g_directionHistory.pop_back();
    }
    // remove any loop labels immediately preceding
    while (!g_directionHistory.empty() && IsLoopToken(g_directionHistory.back()))
    {
        g_directionHistory.pop_back();
    }
    // remove any turn tokens that came after the previous placement
    while (!g_directionHistory.empty() && IsTurnToken(g_directionHistory.back()))
    {
        g_directionHistory.pop_back();
    }
}
=======
static inline bool IsTurnToken(const std::string& s) {
 return (s == "left" || s == "right" || s == "up" || s == "down");
}
static inline bool IsLoopToken(const std::string& s) {
 return s.rfind("loop ",0) ==0; // starts with "loop "
}

// When deleting the last cube, prune direction history to match remaining boxes.
// Remove the trailing "forward" (for the deleted cube), then remove any trailing
// loop labels and turn tokens that are no longer associated with a placement.
static void PruneHistoryOnDelete() {
 if (g_directionHistory.empty()) return;
 // remove trailing forward corresponding to the deleted cube
 if (g_directionHistory.back() == "forward") {
 g_directionHistory.pop_back();
 }
 // remove any loop labels immediately preceding
 while (!g_directionHistory.empty() && IsLoopToken(g_directionHistory.back())) {
 g_directionHistory.pop_back();
 }
 // remove any turn tokens that came after the previous placement
 while (!g_directionHistory.empty() && IsTurnToken(g_directionHistory.back())) {
 g_directionHistory.pop_back();
 }
}

// Save the current chain bodies' local positions (relative to their parents)
void SaveChainPrePhysicsState() {
 g_savedPrePhysicsChain.clear();

 for (const auto& e : g_chain) {
 if (!e.specBody) continue;

 SavedBodyPos s{};
 s.name = e.name;
 s.pos[0] = e.specBody->pos[0];
 s.pos[1] = e.specBody->pos[1];
 s.pos[2] = e.specBody->pos[2];
 s.quat[0] = e.specBody->quat[0];
 s.quat[1] = e.specBody->quat[1];
 s.quat[2] = e.specBody->quat[2];
 s.quat[3] = e.specBody->quat[3];
 g_savedPrePhysicsChain.push_back(s);
 }

 g_hasSavedPrePhysicsState = !g_savedPrePhysicsChain.empty();
 std::cout << "Saved pre-physics state for "
 << g_savedPrePhysicsChain.size() << " bodies\n";
}

// New: write the direction history to a text file
bool SaveDirectionsToFile(const char* filename) {
 const char* out = (filename && std::strlen(filename) >0) ? filename : "directions.txt";
 std::ofstream ofs(out, std::ios::out | std::ios::trunc);
 if (!ofs.is_open()) {
 std::cerr << "SaveDirectionsToFile: could not open file: " << out << "\n";
 return false;
 }
 for (const auto& dir : g_directionHistory) {
 ofs << dir << '\n';
 }
 std::cout << "Wrote " << g_directionHistory.size() << " directions to: " << out << "\n";
 return true;
}

static void UpdateProbeForFace() {
 if (!spec || !m || !d || !g_lastBody || !g_probeRect) return;

 int axisIdx =0, sign = +1;
 FaceToAxisSign(g_spawnFace, axisIdx, sign);

 const double boxEdge =2.0 * kBoxHalf;
 const double gap = CurrentGap();

 g_probeRect->type = mjGEOM_BOX;
 g_probeRect->size[0] = kBoxHalf;
 g_probeRect->size[1] = kBoxHalf;
 g_probeRect->size[2] = kBoxHalf;

 double ppos[3] = {0,0,0};
 ppos[axisIdx] = sign * (boxEdge + gap);

 g_probeRect->pos[0] = ppos[0];
 g_probeRect->pos[1] = ppos[1];
 g_probeRect->pos[2] = ppos[2];

 g_probeRect->rgba[0] =0.1f;
 g_probeRect->rgba[1] =1.0f;
 g_probeRect->rgba[2] =0.1f;
 g_probeRect->rgba[3] =0.9f;
>>>>>>> fac31e0c

// Save the current chain bodies' local positions (relative to their parents)
void SaveChainPrePhysicsState()
{
    g_savedPrePhysicsChain.clear();

    for (const auto &e : g_chain)
    {
        if (!e.specBody)
            continue;

        SavedBodyPos s{};
        s.name = e.name;
        s.pos[0] = e.specBody->pos[0];
        s.pos[1] = e.specBody->pos[1];
        s.pos[2] = e.specBody->pos[2];
        s.quat[0] = e.specBody->quat[0];
        s.quat[1] = e.specBody->quat[1];
        s.quat[2] = e.specBody->quat[2];
        s.quat[3] = e.specBody->quat[3];
        g_savedPrePhysicsChain.push_back(s);
    }

    g_hasSavedPrePhysicsState = !g_savedPrePhysicsChain.empty();
    std::cout << "Saved pre-physics state for " << g_savedPrePhysicsChain.size() << " bodies\n";
}

// New: write the direction history to a text file
bool SaveDirectionsToFile(const char *filename)
{
    const char *out = (filename && std::strlen(filename) > 0) ? filename : "directions.txt";
    std::ofstream ofs(out, std::ios::out | std::ios::trunc);
    if (!ofs.is_open())
    {
        std::cerr << "SaveDirectionsToFile: could not open file: " << out << "\n";
        return false;
    }
    for (const auto &dir : g_directionHistory)
    {
        ofs << dir << '\n';
    }
    std::cout << "Wrote " << g_directionHistory.size() << " directions to: " << out << "\n";
    return true;
}

static void UpdateProbeForFace()
{
    if (!spec || !m || !d || !g_lastBody || !g_probeRect)
        return;

    int axisIdx = 0, sign = +1;
    FaceToAxisSign(g_spawnFace, axisIdx, sign);

    const double boxEdge = 2.0 * kBoxHalf;
    const double gap = CurrentGap();

    g_probeRect->type = mjGEOM_BOX;
    g_probeRect->size[0] = kBoxHalf;
    g_probeRect->size[1] = kBoxHalf;
    g_probeRect->size[2] = kBoxHalf;

    double ppos[3] = {0, 0, 0};
    ppos[axisIdx] = sign * (boxEdge + gap);

    g_probeRect->pos[0] = ppos[0];
    g_probeRect->pos[1] = ppos[1];
    g_probeRect->pos[2] = ppos[2];

    g_probeRect->rgba[0] = 0.1f;
    g_probeRect->rgba[1] = 1.0f;
    g_probeRect->rgba[2] = 0.1f;
    g_probeRect->rgba[3] = 0.9f;

    g_probeRect->contype = 4;
    g_probeRect->conaffinity = 1;
    g_probeRect->density = 0.0;
    g_probeRect->margin = kGeomMargin;

    int old_nv = m->nv, old_na = m->na;
    if (mj_recompile(spec, nullptr, m, d) != 0)
        return;

    ApplyBuildModeOptions();
    for (int i = old_nv; i < m->nv; ++i)
        d->qvel[i] = 0;
    for (int i = old_na; i < m->na; ++i)
        d->act[i] = 0;
    mj_forward(m, d);
    RebuildRenderContext();
}

void UpdateMarkerOnLastBody()
{
    if (!spec || !m || !d || !g_lastBody || !g_lastMarker)
        return;

    const double boxWidth = 2.0 * kBoxHalf;
    const double sphereR = 0.1 * boxWidth;

    double pos[3] = {0, 0, 0};
    int axisIdx = 0, sign = +1;
    FaceToAxisSign(g_spawnFace, axisIdx, sign);
    pos[axisIdx] = sign * (kBoxHalf - 0.5 * sphereR);

    g_lastMarker->pos[0] = pos[0];
    g_lastMarker->pos[1] = pos[1];
    g_lastMarker->pos[2] = pos[2];

    UpdateProbeForFace();
}

static void DeleteEqualitiesReferencing(const std::string &bodyName)
{
    if (!spec)
        return;

    std::vector<mjsElement *> toDelete;
    for (mjsElement *el = mjs_firstElement(spec, mjOBJ_EQUALITY); el; el = mjs_nextElement(spec, el))
    {
        mjsEquality *eq = mjs_asEquality(el);
        if (!eq)
            continue;

        const char *n1 = mjs_getString(eq->name1);
        const char *n2 = mjs_getString(eq->name2);
        if ((n1 && bodyName == n1) || (n2 && bodyName == n2))
        {
            toDelete.push_back(el);
        }
    }

    for (auto *el : toDelete)
    {
        mjs_delete(spec, el);
    }
}

// -----------------------------------------------------------------------------
// Chain reset / spawn / delete
// -----------------------------------------------------------------------------

// Reset the chain back to the saved positions (and disable physics)
void ResetChainToSavedState()
{
    if (!spec || !m || !d)
        return;

    if (!g_hasSavedPrePhysicsState || g_savedPrePhysicsChain.empty())
    {
        std::cerr << "No saved pre-physics state to reset to\n";
        return;
    }

    g_physicsEnabled = false;
    m->opt.gravity[0] = 0.0;
    m->opt.gravity[1] = 0.0;
    m->opt.gravity[2] = 0.0;
    m->opt.disableflags |= mjDSBL_GRAVITY;

    const size_t targetN = g_savedPrePhysicsChain.size();
    while (g_chain.size() > targetN)
    {
        deleteLastCube();
    }
    while (g_chain.size() < targetN)
    {
        spawnCube();
    }

    const size_t N = std::min(g_chain.size(), targetN);
    for (size_t i = 0; i < N; ++i)
    {
        mjsBody *b = g_chain[i].specBody;
        if (!b)
            continue;

        b->pos[0] = g_savedPrePhysicsChain[i].pos[0];
        b->pos[1] = g_savedPrePhysicsChain[i].pos[1];
        b->pos[2] = g_savedPrePhysicsChain[i].pos[2];
        b->quat[0] = g_savedPrePhysicsChain[i].quat[0];
        b->quat[1] = g_savedPrePhysicsChain[i].quat[1];
        b->quat[2] = g_savedPrePhysicsChain[i].quat[2];
        b->quat[3] = g_savedPrePhysicsChain[i].quat[3];
    }

    if (mj_recompile(spec, nullptr, m, d) != 0)
    {
        std::cerr << "ResetChainToSavedState: recompile failed: " << mjs_getError(spec) << "\n";
        return;
    }

    mj_resetData(m, d);
    ApplyBuildModeOptions();
    mj_forward(m, d);
    UpdateBodyIdIndexMap();
    RebuildRenderContext();
    UpdateMarkerOnLastBody();

    std::cout << "Chain reset to saved pre-physics state\n";
}

<<<<<<< HEAD
void spawnCube()
{
    if (!spec || !m || !d)
    {
        std::cerr << "spawnCube: model/spec not ready\n";
        return;
    }

    const double halfSize[3] = {kBoxHalf, kBoxHalf, kBoxHalf};
    const double boxEdge = 2.0 * kBoxHalf;
    const double gap = CurrentGap();

    mjsBody *world = mjs_findBody(spec, "world");
    if (!world)
    {
        std::cerr << "no world body\n";
        return;
    }

    mjsBody *parent = g_lastBody ? g_lastBody : world;

    bool obstructed = false;
    std::string targetBodyName;
    int targetBodyId = -1;

    mjsBody *body = mjs_addBody(parent, nullptr);
    if (!body)
    {
        std::cerr << "add body failed\n";
        return;
    }

    std::string bodyName = std::string("cube_") + std::to_string(++g_nextCubeId);
    mjs_setName(body->element, bodyName.c_str());

    int spawnAxis = 0, spawnSign = +1;
    FaceToAxisSign(g_spawnFace, spawnAxis, spawnSign);

    // compute placement delta and detect if we are creating a loop
    double delta = (boxEdge + gap);
    std::string outTarget;
    obstructed = LoopContactCheck(outTarget);
    if (obstructed)
    {
        // set target and place new body farther so there is gap clearance when forming the loop
        targetBodyName = outTarget;
        delta = (2.0 * delta);
    }

    if (!g_lastBody)
    {
        body->pos[0] = 0;
        body->pos[1] = 0;
        body->pos[2] = 1.0;
    }
    else
    {
        double off = spawnSign * delta;
        body->pos[0] = (spawnAxis == 0) ? off : 0.0;
        body->pos[1] = (spawnAxis == 1) ? off : 0.0;
        body->pos[2] = (spawnAxis == 2) ? off : 0.0;
    }

    body->quat[0] = 1;
    body->quat[1] = 0;
    body->quat[2] = 0;
    body->quat[3] = 0;

    // Note: mjsBody does not expose per-body damping; damping is set per-joint
    // (see kJointDamping)
    if (!g_lastBody)
    {
        if (mjsJoint *fj = mjs_addJoint(body, nullptr))
        {
            fj->type = mjJNT_FREE;
            fj->damping = kJointDamping;
            std::string jname = bodyName + "_free";
            mjs_setName(fj->element, jname.c_str());
        }
    }
    else
    {
        if (!obstructed)
        {
            int faceAxis = 0, faceSign = +1;
            FaceToAxisSign(g_spawnFace, faceAxis, faceSign);

            const double boxEdge2 = 2.0 * kBoxHalf;
            const double gap2 = CurrentGap();

            double anchor[3] = {0, 0, 0};
            anchor[faceAxis] = -faceSign * (kBoxHalf + 0.5 * gap2);

            if (mjsJoint *bj = mjs_addJoint(body, nullptr))
            {
                bj->type = mjJNT_BALL;
                bj->pos[0] = anchor[0];
                bj->pos[1] = anchor[1];
                bj->pos[2] = anchor[2];
                bj->damping = kJointDamping; // softer
                std::string jn = bodyName + "_ball";
                mjs_setName(bj->element, jn.c_str());

                // Compute ball joint cone from current gap
                const double a = kBoxHalf;
                const double g = gap2;
                const double c = 1.0 + (a > 0.0 ? (g / a) : 0.0);
                const double root2 = std::sqrt(2.0);

                double phi = (c >= root2) ? (mjPI / 2.0)
                                            : (std::asin(std::max(0.0, std::min(1.0, c / root2))) - (mjPI / 4.0));
                const double th_min = mjPI * 5.0 / 180.0;
                const double th_max = mjPI * 80.0 / 180.0;
                phi = std::max(th_min, std::min(th_max, phi));

                bj->limited = mjLIMITED_TRUE;
                bj->range[0] = 0.0;
                bj->range[1] = phi;
            }
            else
            {
                std::cerr << "add ball failed\n";
                return;
            }
            
        }
        else
        {
            // obstructed path: equality constraints will be created below
        }
    }

    mjsGeom *geom = mjs_addGeom(body, nullptr);
    if (!geom)
    {
        std::cerr << "add geom failed\n";
        return;
    }

    geom->type = mjGEOM_BOX;
    geom->size[0] = halfSize[0];
    geom->size[1] = halfSize[1];
    geom->size[2] = halfSize[2];
    geom->density = 1000.0;
    geom->rgba[0] = 1;
    geom->rgba[1] = 1;
    geom->rgba[2] = 1;
    geom->rgba[3] = 1;

    if (g_boxesCollide)
    {
        geom->contype = 1;
        geom->conaffinity = 1 | 2 | 4;
        geom->friction[0] = 1.0;
        geom->friction[1] = 0.005;
        geom->friction[2] = 0.0001;
    }
    else
    {
        geom->contype = 1;
        geom->conaffinity = 2 | 4;
    }

    geom->margin = kGeomMargin;
    geom->solref[0] = kSolref[0];
    geom->solref[1] = kSolref[1];
    for (int i = 0; i < 5; ++i)
        geom->solimp[i] = kSolimp[i];

    if (mjsGeom *marker = mjs_addGeom(body, nullptr))
    {
        marker->type = mjGEOM_SPHERE;

        const double boxWidth = 2.0 * kBoxHalf;
        const double sphereRadius = 0.1 * boxWidth;

        marker->size[0] = sphereRadius;
        marker->pos[0] = 0;
        marker->pos[1] = 0;
        marker->pos[2] = 0;

        int axisIdx = 0, sign = +1;
        FaceToAxisSign(g_spawnFace, axisIdx, sign);
        marker->pos[axisIdx] = sign * (kBoxHalf - 0.5 * sphereRadius);

        marker->rgba[0] = 1;
        marker->rgba[1] = 0.1f;
        marker->rgba[2] = 0.1f;
        marker->rgba[3] = 1;

        marker->contype = 0;
        marker->conaffinity = 0;
        marker->density = 0.0;

        std::string sname = bodyName + "_spawn_marker";
        mjs_setName(marker->element, sname.c_str());
        g_lastMarker = marker;
    }

    if (g_probeRect)
    {
        g_probeRect->contype = 0;
        g_probeRect->conaffinity = 0;
        g_probeRect->rgba[3] = 0.0f;
    }

    if (mjsGeom *probe = mjs_addGeom(body, nullptr))
    {
        int axisIdx = 0, sign = +1;
        FaceToAxisSign(g_spawnFace, axisIdx, sign);

        const double boxEdgeL = 2.0 * kBoxHalf;
        const double gapL = CurrentGap();

        probe->type = mjGEOM_BOX;
        probe->size[0] = kBoxHalf;
        probe->size[1] = kBoxHalf;
        probe->size[2] = kBoxHalf;
        probe->pos[0] = 0;
        probe->pos[1] = 0;
        probe->pos[2] = 0;
        probe->pos[axisIdx] = sign * (boxEdgeL + gapL);

        probe->rgba[0] = 0.1f;
        probe->rgba[1] = 1.0f;
        probe->rgba[2] = 0.1f;
        probe->rgba[3] = 0.9f;

        probe->contype = 4;
        probe->conaffinity = 1;
        probe->density = 0.0;
        probe->margin = kGeomMargin;

        g_probeRect = probe;
        g_probeName = bodyName + "_spawn_probe";
        mjs_setName(probe->element, g_probeName.c_str());
    }

    if (obstructed && g_lastBody && !targetBodyName.empty())
    {
        // create equality constraints to close the loop between previous and target,
        // and new and target
        LoopCreate(spawnAxis, spawnSign, bodyName, targetBodyName);
    }

    // record direction history: when we successfully spawn relative to a previous cube
    if (g_lastBody)
    {
        RecordForwardInput();
    }

    g_lastBody = body;
    // distanceFactor is2 when obstructed loop placement occurred, else1
    int distFactor = obstructed ? 2 : 1;
    g_chain.push_back(ChainEntry{body, bodyName, -1, spawnAxis, spawnSign, distFactor});

    int old_nv = m->nv, old_na = m->na;
    if (mj_recompile(spec, nullptr, m, d) != 0)
    {
        std::cerr << "recompile failed: " << mjs_getError(spec) << "\n";
        return;
    }

    ApplyBuildModeOptions();
    for (int i = old_nv; i < m->nv; ++i)
        d->qvel[i] = 0;
    for (int i = old_na; i < m->na; ++i)
        d->act[i] = 0;

    mj_forward(m, d);
    UpdateBodyIdIndexMap();
    RebuildRenderContext();
    std::cout << "Cube spawned: " << bodyName << "\n";
}

void deleteLastCube()
{
    if (!spec || !m || !d)
        return;

    if (g_chain.size() <= 1)
    {
        std::cerr << "deleteLastCube: root cannot be deleted\n";
        return;
    }

    // prune direction history to reflect the deletion
    PruneHistoryOnDelete();

    ChainEntry last = g_chain.back();
    ChainEntry prev = g_chain[g_chain.size() - 2];

    DeleteEqualitiesReferencing(last.name);

    if (last.specBody)
        mjs_delete(spec, last.specBody->element);

    g_chain.pop_back();
    g_lastBody = prev.specBody;
    g_lastMarker = nullptr;
    g_probeRect = nullptr;

    std::string prevMarkerName = prev.name + "_spawn_marker";
    std::string prevProbeName = prev.name + "_spawn_probe";

    if (mjsElement *mel = mjs_findElement(spec, mjOBJ_GEOM, prevMarkerName.c_str()))
    {
        g_lastMarker = mjs_asGeom(mel);
    }

    if (mjsElement *pel = mjs_findElement(spec, mjOBJ_GEOM, prevProbeName.c_str()))
    {
        g_probeRect = mjs_asGeom(pel);
        g_probeName = prevProbeName;

        if (g_probeRect)
        {
            g_probeRect->contype = 4;
            g_probeRect->conaffinity = 1;
            g_probeRect->rgba[0] = 0.1f;
            g_probeRect->rgba[1] = 1.0f;
            g_probeRect->rgba[2] = 0.1f;
            g_probeRect->rgba[3] = 0.9f;
            g_probeRect->density = 0.0;
            g_probeRect->margin = kGeomMargin;
        }
    }

    int old_nv = m->nv, old_na = m->na;
    if (mj_recompile(spec, nullptr, m, d) != 0)
    {
        std::cerr << "deleteLastCube: recompile failed: " << mjs_getError(spec) << "\n";
        return;
    }

    ApplyBuildModeOptions();
    for (int i = old_nv; i < m->nv; ++i)
        d->qvel[i] = 0;
    for (int i = old_na; i < m->na; ++i)
        d->act[i] = 0;

    mj_forward(m, d);
    UpdateBodyIdIndexMap();
    RebuildRenderContext();
    UpdateMarkerOnLastBody();
=======
void spawnCube() {
 if (!spec || !m || !d) {
 std::cerr << "spawnCube: model/spec not ready\n";
 return;
 }

 const double halfSize[3] = {kBoxHalf, kBoxHalf, kBoxHalf};
 const double boxEdge =2.0 * kBoxHalf;
 const double gap = CurrentGap();

 mjsBody* world = mjs_findBody(spec, "world");
 if (!world) {
 std::cerr << "no world body\n";
 return;
 }

 mjsBody* parent = g_lastBody ? g_lastBody : world;

 bool obstructed = false;
 std::string targetBodyName;
 int targetBodyId = -1;

 mjsBody* body = mjs_addBody(parent, nullptr);
 if (!body) {
 std::cerr << "add body failed\n";
 return;
 }

 std::string bodyName = std::string("cube_") + std::to_string(++g_nextCubeId);
 mjs_setName(body->element, bodyName.c_str());

 int spawnAxis =0, spawnSign = +1;
 FaceToAxisSign(g_spawnFace, spawnAxis, spawnSign);

 // compute placement delta and detect if we are creating a loop
 double delta = (boxEdge + gap);
 std::string outTarget;
 obstructed = LoopContactCheck(outTarget);
 if (obstructed) {
 // set target and place new body farther so there is gap clearance when forming the loop
 targetBodyName = outTarget;
 delta = (2.0 * delta);
 }

 if (!g_lastBody) {
 body->pos[0] =0;
 body->pos[1] =0;
 body->pos[2] =1.0;
 } else {
 double off = spawnSign * delta;
 body->pos[0] = (spawnAxis ==0) ? off :0.0;
 body->pos[1] = (spawnAxis ==1) ? off :0.0;
 body->pos[2] = (spawnAxis ==2) ? off :0.0;
 }

 body->quat[0] =1;
 body->quat[1] =0;
 body->quat[2] =0;
 body->quat[3] =0;

 // Note: mjsBody does not expose per-body damping; damping is set per-joint
 // (see kHingeDamping)
 if (!g_lastBody) {
 if (mjsJoint* fj = mjs_addJoint(body, nullptr)) {
 fj->type = mjJNT_FREE;
 fj->damping = kHingeDamping;
 std::string jname = bodyName + "_free";
 mjs_setName(fj->element, jname.c_str());
 }
 } else {
 if (!obstructed) {
 int faceAxis =0, faceSign = +1;
 FaceToAxisSign(g_spawnFace, faceAxis, faceSign);

 const double boxEdge2 =2.0 * kBoxHalf;
 const double gap2 = CurrentGap();

 double anchor[3] = {0,0,0};
 anchor[faceAxis] = -faceSign * (kBoxHalf +0.5 * gap2);

 if (g_jointMode ==1) {
 if (mjsJoint* bj = mjs_addJoint(body, nullptr)) {
 bj->type = mjJNT_BALL;
 bj->pos[0] = anchor[0];
 bj->pos[1] = anchor[1];
 bj->pos[2] = anchor[2];
 bj->damping = kHingeDamping; // softer
 std::string jn = bodyName + "_ball";
 mjs_setName(bj->element, jn.c_str());

 // Compute ball joint cone from current gap
 const double a = kBoxHalf;
 const double g = gap2;
 const double c =1.0 + (a >0.0 ? (g / a) :0.0);
 const double root2 = std::sqrt(2.0);

 double phi = (c >= root2)
 ? (mjPI /2.0)
 : (std::asin(std::max(0.0, std::min(1.0, c / root2))) -
 (mjPI /4.0));
 const double th_min = mjPI *5.0 /180.0;
 const double th_max = mjPI *80.0 /180.0;
 phi = std::max(th_min, std::min(th_max, phi));

 bj->limited = mjLIMITED_TRUE;
 bj->range[0] =0.0;
 bj->range[1] = phi;
 } else {
 std::cerr << "add ball failed\n";
 return;
 }
 } else {
 if (mjsJoint* hjY = mjs_addJoint(body, nullptr)) {
 hjY->type = mjJNT_HINGE;
 hjY->axis[0] =0;
 hjY->axis[1] =1;
 hjY->axis[2] =0;
 hjY->pos[0] = anchor[0];
 hjY->pos[1] = anchor[1];
 hjY->pos[2] = anchor[2];
 hjY->damping = kHingeDamping; // softer

 const double r_perp =
 std::sqrt(kBoxHalf * kBoxHalf + kBoxHalf * kBoxHalf);
 double theta = std::atan2(std::max(1e-6,0.5 * gap2),
 std::max(1e-6, r_perp));
 const double th_min = mjPI *5.0 /180.0;
 const double th_max = mjPI *80.0 /180.0;
 theta = std::max(th_min, std::min(th_max, theta));

 hjY->limited = mjLIMITED_TRUE;
 hjY->range[0] = -theta;
 hjY->range[1] = +theta;

 std::string jn = bodyName + "_hinge_y";
 mjs_setName(hjY->element, jn.c_str());
 } else {
 std::cerr << "add hinge y failed\n";
 return;
 }

 if (mjsJoint* hjX = mjs_addJoint(body, nullptr)) {
 hjX->type = mjJNT_HINGE;
 hjX->axis[0] =1;
 hjX->axis[1] =0;
 hjX->axis[2] =0;
 hjX->pos[0] = anchor[0];
 hjX->pos[1] = anchor[1];
 hjX->pos[2] = anchor[2];
 hjX->damping = kHingeDamping; // softer

 const double r_perp =
 std::sqrt(kBoxHalf * kBoxHalf + kBoxHalf * kBoxHalf);
 double theta = std::atan2(std::max(1e-6,0.5 * gap2),
 std::max(1e-6, r_perp));
 const double th_min = mjPI *5.0 /180.0;
 const double th_max = mjPI *80.0 /180.0;
 theta = std::max(th_min, std::min(th_max, theta));

 hjX->limited = mjLIMITED_TRUE;
 hjX->range[0] = -theta;
 hjX->range[1] = +theta;

 std::string jn = bodyName + "_hinge_x";
 mjs_setName(hjX->element, jn.c_str());
 } else {
 std::cerr << "add hinge x failed\n";
 return;
 }
 }
 } else {
 // obstructed path: equality constraints will be created below
 }
 }

 mjsGeom* geom = mjs_addGeom(body, nullptr);
 if (!geom) {
 std::cerr << "add geom failed\n";
 return;
 }

 geom->type = mjGEOM_BOX;
 geom->size[0] = halfSize[0];
 geom->size[1] = halfSize[1];
 geom->size[2] = halfSize[2];
 geom->density =1000.0;
 geom->rgba[0] =1;
 geom->rgba[1] =1;
 geom->rgba[2] =1;
 geom->rgba[3] =1;

 if (g_boxesCollide) {
 geom->contype =1;
 geom->conaffinity =1 |2 |4;
 geom->friction[0] =1.0;
 geom->friction[1] =0.005;
 geom->friction[2] =0.0001;
 } else {
 geom->contype =1;
 geom->conaffinity =2 |4;
 }

 geom->margin = kGeomMargin;
 geom->solref[0] = kSolref[0];
 geom->solref[1] = kSolref[1];
 for (int i =0; i <5; ++i) geom->solimp[i] = kSolimp[i];

 if (mjsGeom* marker = mjs_addGeom(body, nullptr)) {
 marker->type = mjGEOM_SPHERE;

 const double boxWidth =2.0 * kBoxHalf;
 const double sphereRadius =0.1 * boxWidth;

 marker->size[0] = sphereRadius;
 marker->pos[0] =0;
 marker->pos[1] =0;
 marker->pos[2] =0;

 int axisIdx =0, sign = +1;
 FaceToAxisSign(g_spawnFace, axisIdx, sign);
 marker->pos[axisIdx] = sign * (kBoxHalf -0.5 * sphereRadius);

 marker->rgba[0] =1;
 marker->rgba[1] =0.1f;
 marker->rgba[2] =0.1f;
 marker->rgba[3] =1;

 marker->contype =0;
 marker->conaffinity =0;
 marker->density =0.0;

 std::string sname = bodyName + "_spawn_marker";
 mjs_setName(marker->element, sname.c_str());
 g_lastMarker = marker;
 }

 if (g_probeRect) {
 g_probeRect->contype =0;
 g_probeRect->conaffinity =0;
 g_probeRect->rgba[3] =0.0f;
 }

 if (mjsGeom* probe = mjs_addGeom(body, nullptr)) {
 int axisIdx =0, sign = +1;
 FaceToAxisSign(g_spawnFace, axisIdx, sign);

 const double boxEdgeL =2.0 * kBoxHalf;
 const double gapL = CurrentGap();

 probe->type = mjGEOM_BOX;
 probe->size[0] = kBoxHalf;
 probe->size[1] = kBoxHalf;
 probe->size[2] = kBoxHalf;
 probe->pos[0] =0;
 probe->pos[1] =0;
 probe->pos[2] =0;
 probe->pos[axisIdx] = sign * (boxEdgeL + gapL);

 probe->rgba[0] =0.1f;
 probe->rgba[1] =1.0f;
 probe->rgba[2] =0.1f;
 probe->rgba[3] =0.9f;

 probe->contype =4;
 probe->conaffinity =1;
 probe->density =0.0;
 probe->margin = kGeomMargin;

 g_probeRect = probe;
 g_probeName = bodyName + "_spawn_probe";
 mjs_setName(probe->element, g_probeName.c_str());
 }

 if (obstructed && g_lastBody && !targetBodyName.empty()) {
 // create equality constraints to close the loop between previous and target,
 // and new and target
 LoopCreate(spawnAxis, spawnSign, bodyName, targetBodyName);
 }

 // record direction history: when we successfully spawn relative to a previous cube
 if (g_lastBody) {
 RecordForwardInput();
 }

 g_lastBody = body;
 // distanceFactor is2 when obstructed loop placement occurred, else1
 int distFactor = obstructed ?2 :1;
 g_chain.push_back(ChainEntry{body, bodyName, -1, spawnAxis, spawnSign, distFactor});

 int old_nv = m->nv, old_na = m->na;
 if (mj_recompile(spec, nullptr, m, d) !=0) {
 std::cerr << "recompile failed: " << mjs_getError(spec) << "\n";
 return;
 }

 ApplyBuildModeOptions();
 for (int i = old_nv; i < m->nv; ++i) d->qvel[i] =0;
 for (int i = old_na; i < m->na; ++i) d->act[i] =0;

 mj_forward(m, d);
 UpdateBodyIdIndexMap();
 RebuildRenderContext();
 std::cout << "Cube spawned: " << bodyName << "\n";
}

void deleteLastCube() {
 if (!spec || !m || !d) return;

 if (g_chain.size() <=1) {
 std::cerr << "deleteLastCube: root cannot be deleted\n";
 return;
 }

 // prune direction history to reflect the deletion
 PruneHistoryOnDelete();

 ChainEntry last = g_chain.back();
 ChainEntry prev = g_chain[g_chain.size() -2];

 DeleteEqualitiesReferencing(last.name);

 if (last.specBody) mjs_delete(spec, last.specBody->element);

 g_chain.pop_back();
 g_lastBody = prev.specBody;
 g_lastMarker = nullptr;
 g_probeRect = nullptr;

 std::string prevMarkerName = prev.name + "_spawn_marker";
 std::string prevProbeName = prev.name + "_spawn_probe";

 if (mjsElement* mel = mjs_findElement(spec, mjOBJ_GEOM, prevMarkerName.c_str())) {
 g_lastMarker = mjs_asGeom(mel);
 }

 if (mjsElement* pel = mjs_findElement(spec, mjOBJ_GEOM, prevProbeName.c_str())) {
 g_probeRect = mjs_asGeom(pel);
 g_probeName = prevProbeName;

 if (g_probeRect) {
 g_probeRect->contype =4;
 g_probeRect->conaffinity =1;
 g_probeRect->rgba[0] =0.1f;
 g_probeRect->rgba[1] =1.0f;
 g_probeRect->rgba[2] =0.1f;
 g_probeRect->rgba[3] =0.9f;
 g_probeRect->density =0.0;
 g_probeRect->margin = kGeomMargin;
 }
 }

 int old_nv = m->nv, old_na = m->na;
 if (mj_recompile(spec, nullptr, m, d) !=0) {
 std::cerr << "deleteLastCube: recompile failed: "
 << mjs_getError(spec) << "\n";
 return;
 }

 ApplyBuildModeOptions();
 for (int i = old_nv; i < m->nv; ++i) d->qvel[i] =0;
 for (int i = old_na; i < m->na; ++i) d->act[i] =0;

 mj_forward(m, d);
 UpdateBodyIdIndexMap();
 RebuildRenderContext();
 UpdateMarkerOnLastBody();
>>>>>>> fac31e0c
}

void moveLastCubeY(int dir)
{
    if (!spec || !m || !d)
    {
        std::cerr << "moveLastCubeY: not ready\n";
        return;
    }
    if (g_chain.size() < 2)
    {
        std::cerr << "need >=2 cubes\n";
        return;
    }

    const double step = 2.0 * kBoxHalf;
    const double dy = (dir > 0 ? step : -step);

    const size_t N = g_chain.size();
    const double invN = 1.0 / static_cast<double>(N);

    for (size_t i = 0; i < N; ++i)
    {
        mjsBody *b = g_chain[i].specBody;
        if (!b)
            continue;

        double f = static_cast<double>(i + 1) * invN;
        b->pos[1] += dy * f;
    }

    int old_nv = m->nv, old_na = m->na;
    if (mj_recompile(spec, nullptr, m, d) != 0)
    {
        std::cerr << "moveLastCubeY: recompile failed: " << mjs_getError(spec) << "\n";
        return;
    }

    for (int i = old_nv; i < m->nv; ++i)
        d->qvel[i] = 0;
    for (int i = old_na; i < m->na; ++i)
        d->act[i] = 0;

    ApplyBuildModeOptions();
    mj_forward(m, d);
    UpdateBodyIdIndexMap();
    RebuildRenderContext();
}

void moveLastCubeX(int dir)
{
    if (!spec || !m || !d)
    {
        std::cerr << "moveLastCubeX: not ready\n";
        return;
    }
    if (g_chain.size() < 2)
    {
        std::cerr << "need >=2 cubes\n";
        return;
    }

    const double step = 2.0 * kBoxHalf;
    const double dx = (dir > 0 ? step : -step);

    const size_t N = g_chain.size();
    const double invN = 1.0 / static_cast<double>(N);

    for (size_t i = 0; i < N; ++i)
    {
        mjsBody *b = g_chain[i].specBody;
        if (!b)
            continue;

        double f = static_cast<double>(i + 1) * invN;
        b->pos[0] += dx * f;
    }

    int old_nv = m->nv, old_na = m->na;
    if (mj_recompile(spec, nullptr, m, d) != 0)
    {
        std::cerr << "moveLastCubeX: recompile failed: " << mjs_getError(spec) << "\n";
        return;
    }

    ApplyBuildModeOptions();
    for (int i = old_nv; i < m->nv; ++i)
        d->qvel[i] = 0;
    for (int i = old_na; i < m->na; ++i)
        d->act[i] = 0;

    mj_forward(m, d);
    UpdateBodyIdIndexMap();
    RebuildRenderContext();
}

void moveLastCubeZ(int dir)
{
    if (!spec || !m || !d)
    {
        std::cerr << "moveLastCubeZ: not ready\n";
        return;
    }
    if (g_chain.size() < 2)
    {
        std::cerr << "need >=2 cubes\n";
        return;
    }

    const double step = 2.0 * kBoxHalf;
    const double dz = (dir > 0 ? step : -step);

    const size_t N = g_chain.size();
    const double invN = 1.0 / static_cast<double>(N);

    for (size_t i = 0; i < N; ++i)
    {
        mjsBody *b = g_chain[i].specBody;
        if (!b)
            continue;

        double f = static_cast<double>(i + 1) * invN;
        b->pos[2] += dz * f;
    }

    int old_nv = m->nv, old_na = m->na;
    if (mj_recompile(spec, nullptr, m, d) != 0)
    {
        std::cerr << "moveLastCubeZ: recompile failed: " << mjs_getError(spec) << "\n";
        return;
    }

    ApplyBuildModeOptions();
    for (int i = old_nv; i < m->nv; ++i)
        d->qvel[i] = 0;
    for (int i = old_na; i < m->na; ++i)
        d->act[i] = 0;

    mj_forward(m, d);
    UpdateBodyIdIndexMap();
    RebuildRenderContext();
}

void EnablePhysicsForAll()
{
    if (!spec || !m || !d)
    {
        std::cerr << "EnablePhysicsForAll: not ready\n";
        return;
    }
    if (g_chain.empty())
    {
        std::cerr << "EnablePhysicsForAll: no cubes\n";
        return;
    }
    if (g_physicsEnabled)
        return;

    m->opt.gravity[0] = g_savedGravity[0];
    m->opt.gravity[1] = g_savedGravity[1];
    m->opt.gravity[2] = g_savedGravity[2];

    m->opt.disableflags &= ~mjDSBL_GRAVITY;
    mj_forward(m, d);
    RebuildRenderContext();
    g_physicsEnabled = true;
}

// -----------------------------------------------------------------------------
// Save / Load
// -----------------------------------------------------------------------------

<<<<<<< HEAD
bool SaveChainToFile(const char *filename)
{
    const char *out = (filename && std::strlen(filename) > 0) ? filename : "chain_save.xml";
    if (!spec && !m)
        return false;

    // persist current gap into spec before saving
    SaveGapToSpec();

    char error[1024] = {0};
    int ok = -1;

    if (spec)
    {
        ok = mj_saveXML(spec, out, error, sizeof(error)); // 0 on success
        if (ok == 0)
        {
            std::cout << "Saved chain to XML: " << out << "\n";
            return true;
        }

        std::cerr << "SaveChainToFile: mj_saveXML failed: " << error << "\n";
        return false;
    }
    else
    {
        // fallback: save from model using global spec inside xml_api
        int s = mj_saveLastXML(out, m, error, sizeof(error));
        if (s)
        {
            std::cout << "Saved chain to XML: " << out << "\n";
            return true;
        }

        std::cerr << "SaveChainToFile: mj_saveLastXML failed: " << error << "\n";
        return false;
    }
}

static void ReconstructChainFromSpec()
{
    g_chain.clear();
    g_lastBody = nullptr;
    g_lastMarker = nullptr;
    g_probeRect = nullptr;
    g_probeName.clear();
    ClearDirectionHistory();

    if (!spec)
        return;

    // world root
    mjsBody *world = mjs_findBody(spec, "world");
    if (!world)
        return;

    // find first cube under world
    mjsBody *first = nullptr;
    for (mjsElement *el = mjs_firstChild(world, mjOBJ_BODY, /*recurse=*/0); el;
         el = mjs_nextChild(world, el, /*recurse=*/0))
    {
        // el should be a body element; keep a defensive check
        if (el->elemtype == mjOBJ_BODY)
        {
            mjsBody *b = mjs_asBody(el);
            (void)b; // not used now but kept for clarity

            const char *nm = mjs_getString(mjs_getName(el));
            if (nm && std::strncmp(nm, "cube_", 5) == 0)
            {
                first = mjs_asBody(el);
                break;
            }
        }
    }

    if (!first)
    {
        // even if chain is empty, still refresh id counter from spec to avoid
        // duplicates later
        RefreshNextCubeIdFromSpec();
        return;
    }

    // traverse linear chain: assume each cube has at most one cube child
    mjsBody *cur = first;
    mjsBody *parent = world;

    while (cur)
    {
        const char *nm = mjs_getString(mjs_getName(cur->element));
        std::string name = nm ? nm : std::string();

        // update counter with any existing cube id encountered
        int id = ParseCubeId(nm);
        if (id >= 0 && id > g_nextCubeId)
            g_nextCubeId = id;

        ChainEntry entry{};
        entry.specBody = cur;
        entry.name = name;
        entry.bodyId = -1;

        // compute axis/sign relative to parent (skip for first/root)
        if (parent && parent != cur)
        {
            int axis = 0;
            int sign = +1;

            double axv[3] = {std::fabs(cur->pos[0]), std::fabs(cur->pos[1]), std::fabs(cur->pos[2])};
            if (axv[1] >= axv[0] && axv[1] >= axv[2])
            {
                axis = 1;
            }
            else if (axv[2] >= axv[0] && axv[2] >= axv[1])
            {
                axis = 2;
            }
            else
            {
                axis = 0;
            }

            sign = ((axis == 0 ? cur->pos[0] : (axis == 1 ? cur->pos[1] : cur->pos[2])) >= 0.0) ? +1 : -1;

            entry.axis = axis;
            entry.sign = sign;

            // infer distanceFactor: compare |pos| to (boxEdge + gap) within tolerance
            const double boxEdge = 2.0 * kBoxHalf;
            const double gap = CurrentGap();
            const double unit = (boxEdge + gap);
            double posMag = std::fabs(axis == 0 ? cur->pos[0] : (axis == 1 ? cur->pos[1] : cur->pos[2]));
            entry.distanceFactor = (posMag > 1.5 * unit) ? 2 : 1; // 2x when loop spacing
        }
        else
        {
            entry.axis = -1;
            entry.sign = +1;
            entry.distanceFactor = 1;
        }

        g_chain.push_back(entry);

        // last marker and probe on last body if present
        std::string markerName = name + std::string("_spawn_marker");
        if (mjsElement *mel = mjs_findElement(spec, mjOBJ_GEOM, markerName.c_str()))
        {
            g_lastMarker = mjs_asGeom(mel);
        }

        std::string probeName = name + std::string("_spawn_probe");
        if (mjsElement *pel = mjs_findElement(spec, mjOBJ_GEOM, probeName.c_str()))
        {
            g_probeRect = mjs_asGeom(pel);
            g_probeName = probeName;
        }

        // find next cube child
        mjsBody *next = nullptr;
        for (mjsElement *el = mjs_firstChild(cur, mjOBJ_BODY, /*recurse=*/0); el;
             el = mjs_nextChild(cur, el, /*recurse=*/0))
        {
            if (el->elemtype == mjOBJ_BODY)
            {
                const char *cnm = mjs_getString(mjs_getName(el));
                if (cnm && std::strncmp(cnm, "cube_", 5) == 0)
                {
                    next = mjs_asBody(el);
                    break;
                }
            }
        }

        if (!next)
        {
            g_lastBody = cur;
            break;
        }

        parent = cur;
        cur = next;
    }
}

bool LoadChainFromFile(const char *filename)
{
    if (!filename || std::strlen(filename) == 0)
        return false;

    char error[1024] = {0};
    mjSpec *newspec = mj_parseXML(filename, nullptr, error, sizeof(error));
    if (!newspec)
    {
        std::cerr << "LoadChainFromFile: parse error: " << error << "\n";
        return false;
    }

    // load persisted gap from parsed spec (before compile)
    LoadGapFromSpec(newspec);

    mjModel *newm = mj_compile(newspec, nullptr);
    if (!newm)
    {
        std::cerr << "LoadChainFromFile: compile error: " << mjs_getError(newspec) << "\n";
        mj_deleteSpec(newspec);
        return false;
    }

    mjData *newd = mj_makeData(newm);
    if (!newd)
    {
        std::cerr << "LoadChainFromFile: mj_makeData failed\n";
        mj_deleteModel(newm);
        mj_deleteSpec(newspec);
        return false;
    }

    // swap in new globals
    if (d)
        mj_deleteData(d);
    if (m)
        mj_deleteModel(m);
    if (spec)
        mj_deleteSpec(spec);

    spec = newspec;
    m = newm;
    d = newd;

    // ensure future cube names are unique by syncing id counter with loaded spec
    RefreshNextCubeIdFromSpec();

    // gravity bookkeeping
    g_savedGravity[0] = m->opt.gravity[0];
    g_savedGravity[1] = m->opt.gravity[1];
    g_savedGravity[2] = m->opt.gravity[2];

    g_physicsEnabled = false;
    ApplyBuildModeOptions();

    // reconstruct the chain vector by traversing spec
    ReconstructChainFromSpec();

    // refresh runtime structures
    mj_resetData(m, d);
    mj_forward(m, d);
    UpdateBodyIdIndexMap();
    RebuildRenderContext();
    UpdateMarkerOnLastBody();

    // Refresh g_nextCubeId based on loaded spec content
    RefreshNextCubeIdFromSpec();

    std::cout << "Loaded chain from XML: " << filename << "\n";
    return true;
=======
bool SaveChainToFile(const char* filename) {
 const char* out = (filename && std::strlen(filename) >0)
 ? filename
 : "chain_save.xml";
 if (!spec && !m) return false;

 // persist current gap into spec before saving
 SaveGapToSpec();

 char error[1024] = {0};
 int ok = -1;

 if (spec) {
 ok = mj_saveXML(spec, out, error, sizeof(error)); //0 on success
 if (ok ==0) {
 std::cout << "Saved chain to XML: " << out << "\n";
 return true;
 }

 std::cerr << "SaveChainToFile: mj_saveXML failed: " << error << "\n";
 return false;
 } else {
 // fallback: save from model using global spec inside xml_api
 int s = mj_saveLastXML(out, m, error, sizeof(error));
 if (s) {
 std::cout << "Saved chain to XML: " << out << "\n";
 return true;
 }

 std::cerr << "SaveChainToFile: mj_saveLastXML failed: " << error << "\n";
 return false;
 }
}

static void ReconstructChainFromSpec() {
 g_chain.clear();
 g_lastBody = nullptr;
 g_lastMarker = nullptr;
 g_probeRect = nullptr;
 g_probeName.clear();
 ClearDirectionHistory();

 if (!spec) return;

 // world root
 mjsBody* world = mjs_findBody(spec, "world");
 if (!world) return;

 // find first cube under world
 mjsBody* first = nullptr;
 for (mjsElement* el = mjs_firstChild(world, mjOBJ_BODY, /*recurse=*/0);
 el; el = mjs_nextChild(world, el, /*recurse=*/0)) {
 // el should be a body element; keep a defensive check
 if (el->elemtype == mjOBJ_BODY) {
 mjsBody* b = mjs_asBody(el);
 (void)b; // not used now but kept for clarity

 const char* nm = mjs_getString(mjs_getName(el));
 if (nm && std::strncmp(nm, "cube_",5) ==0) {
 first = mjs_asBody(el);
 break;
 }
 }
 }

 if (!first) {
 // even if chain is empty, still refresh id counter from spec to avoid
 // duplicates later
 RefreshNextCubeIdFromSpec();
 return;
 }

 // traverse linear chain: assume each cube has at most one cube child
 mjsBody* cur = first;
 mjsBody* parent = world;

 while (cur) {
 const char* nm = mjs_getString(mjs_getName(cur->element));
 std::string name = nm ? nm : std::string();

 // update counter with any existing cube id encountered
 int id = ParseCubeId(nm);
 if (id >=0 && id > g_nextCubeId) g_nextCubeId = id;

 ChainEntry entry{};
 entry.specBody = cur;
 entry.name = name;
 entry.bodyId = -1;

 // compute axis/sign relative to parent (skip for first/root)
 if (parent && parent != cur) {
 int axis =0;
 int sign = +1;

 double axv[3] = {std::fabs(cur->pos[0]), std::fabs(cur->pos[1]),
 std::fabs(cur->pos[2])};
 if (axv[1] >= axv[0] && axv[1] >= axv[2]) {
 axis =1;
 } else if (axv[2] >= axv[0] && axv[2] >= axv[1]) {
 axis =2;
 } else {
 axis =0;
 }

 sign = ((axis ==0 ? cur->pos[0]
 : (axis ==1 ? cur->pos[1] : cur->pos[2])) >=0.0)
 ? +1
 : -1;

 entry.axis = axis;
 entry.sign = sign;

 // infer distanceFactor: compare |pos| to (boxEdge + gap) within tolerance
 const double boxEdge =2.0 * kBoxHalf;
 const double gap = CurrentGap();
 const double unit = (boxEdge + gap);
 double posMag = std::fabs(axis==0?cur->pos[0]:(axis==1?cur->pos[1]:cur->pos[2]));
 entry.distanceFactor = (posMag >1.5 * unit) ?2 :1; //2x when loop spacing
 } else {
 entry.axis = -1;
 entry.sign = +1;
 entry.distanceFactor =1;
 }

 g_chain.push_back(entry);

 // last marker and probe on last body if present
 std::string markerName = name + std::string("_spawn_marker");
 if (mjsElement* mel = mjs_findElement(spec, mjOBJ_GEOM, markerName.c_str())) {
 g_lastMarker = mjs_asGeom(mel);
 }

 std::string probeName = name + std::string("_spawn_probe");
 if (mjsElement* pel = mjs_findElement(spec, mjOBJ_GEOM, probeName.c_str())) {
 g_probeRect = mjs_asGeom(pel);
 g_probeName = probeName;
 }

 // find next cube child
 mjsBody* next = nullptr;
 for (mjsElement* el = mjs_firstChild(cur, mjOBJ_BODY, /*recurse=*/0);
 el; el = mjs_nextChild(cur, el, /*recurse=*/0)) {
 if (el->elemtype == mjOBJ_BODY) {
 const char* cnm = mjs_getString(mjs_getName(el));
 if (cnm && std::strncmp(cnm, "cube_",5) ==0) {
 next = mjs_asBody(el);
 break;
 }
 }
 }

 if (!next) {
 g_lastBody = cur;
 break;
 }

 parent = cur;
 cur = next;
 }
}

bool LoadChainFromFile(const char* filename) {
if (!filename || std::strlen(filename) ==0) return false;

 char error[1024] = {0};
 mjSpec* newspec = mj_parseXML(filename, nullptr, error, sizeof(error));
 if (!newspec) {
 std::cerr << "LoadChainFromFile: parse error: " << error << "\n";
 return false;
 }

 // load persisted gap from parsed spec (before compile)
 LoadGapFromSpec(newspec);

 mjModel* newm = mj_compile(newspec, nullptr);
 if (!newm) {
 std::cerr << "LoadChainFromFile: compile error: "
 << mjs_getError(newspec) << "\n";
 mj_deleteSpec(newspec);
 return false;
 }

 mjData* newd = mj_makeData(newm);
 if (!newd) {
 std::cerr << "LoadChainFromFile: mj_makeData failed\n";
 mj_deleteModel(newm);
 mj_deleteSpec(newspec);
 return false;
 }

 // swap in new globals
 if (d) mj_deleteData(d);
 if (m) mj_deleteModel(m);
 if (spec) mj_deleteSpec(spec);

 spec = newspec;
 m = newm;
 d = newd;

 // ensure future cube names are unique by syncing id counter with loaded spec
 RefreshNextCubeIdFromSpec();

 // gravity bookkeeping
 g_savedGravity[0] = m->opt.gravity[0];
 g_savedGravity[1] = m->opt.gravity[1];
 g_savedGravity[2] = m->opt.gravity[2];

 g_physicsEnabled = false;
 ApplyBuildModeOptions();

 // reconstruct the chain vector by traversing spec
 ReconstructChainFromSpec();

 // refresh runtime structures
 mj_resetData(m, d);
 mj_forward(m, d);
 UpdateBodyIdIndexMap();
 RebuildRenderContext();
 UpdateMarkerOnLastBody();

 // Refresh g_nextCubeId based on loaded spec content
 RefreshNextCubeIdFromSpec();

 std::cout << "Loaded chain from XML: " << filename << "\n";
 return true;
>>>>>>> fac31e0c
}<|MERGE_RESOLUTION|>--- conflicted
+++ resolved
@@ -113,66 +113,6 @@
 
 // Detect if the ghost probe hits an existing body. On hit, fill outTargetBodyName
 // and return true.
-<<<<<<< HEAD
-static bool LoopContactCheck(std::string &outTargetBodyName)
-{
-    outTargetBodyName.clear();
-    if (!g_lastBody || !m || !d)
-        return false;
-
-    // fast path: avoid broad collision detection and use world-position proximity
-    // compute the expected neighbor position one "step" away from the last body
-    int axisIdx = 0, sign = +1;
-    FaceToAxisSign(g_spawnFace, axisIdx, sign);
-
-    const double boxEdge = 2.0 * kBoxHalf;
-    const double gap = CurrentGap();
-    const double step = boxEdge + gap; // center-to-center distance for adjacent cubes
-
-    // ensure kinematics are up to date (cheap compared to full mj_collision)
-    mj_kinematics(m, d);
-
-    // get last body's world position
-    const int lastId = mj_name2id(m, mjOBJ_BODY, g_chain.empty() ? "" : g_chain.back().name.c_str());
-    if (lastId < 0)
-        return false;
-    const double *lastPos = d->xpos + 3 * lastId;
-
-    // expected target position along spawn axis
-    double tgtPos[3] = {lastPos[0], lastPos[1], lastPos[2]};
-    tgtPos[axisIdx] += sign * step;
-
-    // tolerances: allow some slack to account for accumulated moves
-    const double epsAxis = 1e-6;             // along-axis closeness to the expected center
-    const double epsOther = 0.25 * kBoxHalf; // across-axis tolerance (quarter cube width)
-
-    // scan existing cubes for a body whose center matches the expected neighbor slot
-    for (const auto &e : g_chain)
-    {
-        if (!e.specBody)
-            continue;
-        if (e.specBody == g_lastBody)
-            continue;
-
-        const int bid = mj_name2id(m, mjOBJ_BODY, e.name.c_str());
-        if (bid < 0)
-            continue;
-        const double *p = d->xpos + 3 * bid;
-
-        double daxis = std::fabs(p[axisIdx] - tgtPos[axisIdx]);
-        double d1 = std::fabs(p[(axisIdx + 1) % 3] - tgtPos[(axisIdx + 1) % 3]);
-        double d2 = std::fabs(p[(axisIdx + 2) % 3] - tgtPos[(axisIdx + 2) % 3]);
-
-        if (daxis <= epsAxis && d1 <= epsOther && d2 <= epsOther)
-        {
-            outTargetBodyName = e.name;
-            std::cout << "LoopContactCheck(fast): target body name=" << outTargetBodyName << "\n";
-            return true;
-        }
-    }
-
-    return false;
-=======
 static bool LoopContactCheck(std::string& outTargetBodyName) {
  outTargetBodyName.clear();
  if (!g_lastBody || !m || !d) return false;
@@ -223,12 +163,13 @@
  }
 
  return false;
->>>>>>> fac31e0c
+}
+
+    return false;
 }
 
 // Create the equality constraints to close a loop between the previous body/new
 // body and the target body.
-<<<<<<< HEAD
 static void LoopCreate(int spawnAxis, int spawnSign, const std::string &newBodyName, const std::string &targetBodyName)
 {
     if (!spec || !g_lastBody || targetBodyName.empty())
@@ -305,100 +246,6 @@
             eq2->data[4] = tgt_anchor_to_new[1];
             eq2->data[5] = tgt_anchor_to_new[2];
 
-            mjs_setName(eq2->element, ename2.c_str());
-        }
-    }
-
-    // Record loop location in direction history: label the chain index of the
-    // target body where the loop closes. Use1-based index for readability.
-    {
-        int targetIndex = -1;
-        for (size_t i = 0; i < g_chain.size(); ++i)
-        {
-            if (g_chain[i].name == targetBodyName)
-            {
-                targetIndex = static_cast<int>(i);
-                break;
-            }
-        }
-        if (targetIndex >= 0)
-        {
-            const int oneBased = targetIndex + 1;
-            g_directionHistory.push_back(std::string("loop ") + std::to_string(oneBased));
-        }
-    }
-=======
-static void LoopCreate(int spawnAxis, int spawnSign,
- const std::string& newBodyName,
- const std::string& targetBodyName) {
- if (!spec || !g_lastBody || targetBodyName.empty()) return;
-
- auto equalityExists = [&](const std::string& name) -> bool {
- return mjs_findElement(spec, mjOBJ_EQUALITY, name.c_str()) != nullptr;
- };
-
- int axisIdx = spawnAxis;
- int sign = spawnSign;
-
- double prev_anchor[3] = {0,0,0};
- double new_anchor[3] = {0,0,0};
- double tgt_anchor_to_prev[3] = {0,0,0};
- double tgt_anchor_to_new[3] = {0,0,0};
-
- prev_anchor[axisIdx] = sign * kBoxHalf;
- new_anchor[axisIdx] = -sign * kBoxHalf;
- tgt_anchor_to_prev[axisIdx] = -sign * kBoxHalf;
- tgt_anchor_to_new[axisIdx] = sign * kBoxHalf;
-
- // Construct names up-front to avoid duplicates across iterations
- std::string prevName = g_chain.empty() ? std::string() : g_chain.back().name;
- std::string ename1 = prevName + "__to__" + targetBodyName + "_connect";
- std::string ename2 = newBodyName + "__to__" + targetBodyName + "_connect";
-
- // Create prev-to-target equality if not already present
- if (!prevName.empty() && !equalityExists(ename1)) {
- if (mjsEquality* eq1 = mjs_addEquality(spec, nullptr)) {
- eq1->type = mjEQ_CONNECT;
- eq1->objtype = mjOBJ_BODY;
- eq1->active =1;
- eq1->solref[0] = kSolref[0];
- eq1->solref[1] = kSolref[1];
- for (int i =0; i <5; ++i) eq1->solimp[i] = kSolimp[i];
-
- mjs_setString(eq1->name1, prevName.c_str());
- mjs_setString(eq1->name2, targetBodyName.c_str());
-
- eq1->data[0] = prev_anchor[0];
- eq1->data[1] = prev_anchor[1];
- eq1->data[2] = prev_anchor[2];
- eq1->data[3] = tgt_anchor_to_prev[0];
- eq1->data[4] = tgt_anchor_to_prev[1];
- eq1->data[5] = tgt_anchor_to_prev[2];
-
- mjs_setName(eq1->element, ename1.c_str());
- }
- }
-
- // Create new-to-target equality if not already present
- if (!equalityExists(ename2)) {
- if (mjsEquality* eq2 = mjs_addEquality(spec, nullptr)) {
- eq2->type = mjEQ_CONNECT;
- eq2->objtype = mjOBJ_BODY;
- eq2->active =1;
- eq2->solref[0] = kSolref[0];
- eq2->solref[1] = kSolref[1];
- for (int i =0; i <5; ++i) eq2->solimp[i] = kSolimp[i];
-
- mjs_setString(eq2->name1, newBodyName.c_str());
- mjs_setString(eq2->name2, targetBodyName.c_str());
-
- eq2->data[0] = new_anchor[0];
- eq2->data[1] = new_anchor[1];
- eq2->data[2] = new_anchor[2];
- eq2->data[3] = tgt_anchor_to_new[0];
- eq2->data[4] = tgt_anchor_to_new[1];
- eq2->data[5] = tgt_anchor_to_new[2];
-
  mjs_setName(eq2->element, ename2.c_str());
  }
  }
@@ -415,7 +262,6 @@
  g_directionHistory.push_back(std::string("loop ") + std::to_string(oneBased));
  }
  }
->>>>>>> fac31e0c
 }
 
 // -----------------------------------------------------------------------------
@@ -423,40 +269,6 @@
 // -----------------------------------------------------------------------------
 
 // utility: identify turn and loop tokens in history
-<<<<<<< HEAD
-static inline bool IsTurnToken(const std::string &s)
-{
-    return (s == "left" || s == "right" || s == "up" || s == "down");
-}
-static inline bool IsLoopToken(const std::string &s)
-{
-    return s.rfind("loop ", 0) == 0; // starts with "loop "
-}
-
-// When deleting the last cube, prune direction history to match remaining boxes.
-// Remove the trailing "forward" (for the deleted cube), then remove any trailing
-// loop labels and turn tokens that are no longer associated with a placement.
-static void PruneHistoryOnDelete()
-{
-    if (g_directionHistory.empty())
-        return;
-    // remove trailing forward corresponding to the deleted cube
-    if (g_directionHistory.back() == "forward")
-    {
-        g_directionHistory.pop_back();
-    }
-    // remove any loop labels immediately preceding
-    while (!g_directionHistory.empty() && IsLoopToken(g_directionHistory.back()))
-    {
-        g_directionHistory.pop_back();
-    }
-    // remove any turn tokens that came after the previous placement
-    while (!g_directionHistory.empty() && IsTurnToken(g_directionHistory.back()))
-    {
-        g_directionHistory.pop_back();
-    }
-}
-=======
 static inline bool IsTurnToken(const std::string& s) {
  return (s == "left" || s == "right" || s == "up" || s == "down");
 }
@@ -482,72 +294,6 @@
  g_directionHistory.pop_back();
  }
 }
-
-// Save the current chain bodies' local positions (relative to their parents)
-void SaveChainPrePhysicsState() {
- g_savedPrePhysicsChain.clear();
-
- for (const auto& e : g_chain) {
- if (!e.specBody) continue;
-
- SavedBodyPos s{};
- s.name = e.name;
- s.pos[0] = e.specBody->pos[0];
- s.pos[1] = e.specBody->pos[1];
- s.pos[2] = e.specBody->pos[2];
- s.quat[0] = e.specBody->quat[0];
- s.quat[1] = e.specBody->quat[1];
- s.quat[2] = e.specBody->quat[2];
- s.quat[3] = e.specBody->quat[3];
- g_savedPrePhysicsChain.push_back(s);
- }
-
- g_hasSavedPrePhysicsState = !g_savedPrePhysicsChain.empty();
- std::cout << "Saved pre-physics state for "
- << g_savedPrePhysicsChain.size() << " bodies\n";
-}
-
-// New: write the direction history to a text file
-bool SaveDirectionsToFile(const char* filename) {
- const char* out = (filename && std::strlen(filename) >0) ? filename : "directions.txt";
- std::ofstream ofs(out, std::ios::out | std::ios::trunc);
- if (!ofs.is_open()) {
- std::cerr << "SaveDirectionsToFile: could not open file: " << out << "\n";
- return false;
- }
- for (const auto& dir : g_directionHistory) {
- ofs << dir << '\n';
- }
- std::cout << "Wrote " << g_directionHistory.size() << " directions to: " << out << "\n";
- return true;
-}
-
-static void UpdateProbeForFace() {
- if (!spec || !m || !d || !g_lastBody || !g_probeRect) return;
-
- int axisIdx =0, sign = +1;
- FaceToAxisSign(g_spawnFace, axisIdx, sign);
-
- const double boxEdge =2.0 * kBoxHalf;
- const double gap = CurrentGap();
-
- g_probeRect->type = mjGEOM_BOX;
- g_probeRect->size[0] = kBoxHalf;
- g_probeRect->size[1] = kBoxHalf;
- g_probeRect->size[2] = kBoxHalf;
-
- double ppos[3] = {0,0,0};
- ppos[axisIdx] = sign * (boxEdge + gap);
-
- g_probeRect->pos[0] = ppos[0];
- g_probeRect->pos[1] = ppos[1];
- g_probeRect->pos[2] = ppos[2];
-
- g_probeRect->rgba[0] =0.1f;
- g_probeRect->rgba[1] =1.0f;
- g_probeRect->rgba[2] =0.1f;
- g_probeRect->rgba[3] =0.9f;
->>>>>>> fac31e0c
 
 // Save the current chain bodies' local positions (relative to their parents)
 void SaveChainPrePhysicsState()
@@ -593,10 +339,23 @@
     return true;
 }
 
-static void UpdateProbeForFace()
-{
-    if (!spec || !m || !d || !g_lastBody || !g_probeRect)
-        return;
+// New: write the direction history to a text file
+bool SaveDirectionsToFile(const char* filename) {
+ const char* out = (filename && std::strlen(filename) >0) ? filename : "directions.txt";
+ std::ofstream ofs(out, std::ios::out | std::ios::trunc);
+ if (!ofs.is_open()) {
+ std::cerr << "SaveDirectionsToFile: could not open file: " << out << "\n";
+ return false;
+ }
+ for (const auto& dir : g_directionHistory) {
+ ofs << dir << '\n';
+ }
+ std::cout << "Wrote " << g_directionHistory.size() << " directions to: " << out << "\n";
+ return true;
+}
+
+static void UpdateProbeForFace() {
+ if (!spec || !m || !d || !g_lastBody || !g_probeRect) return;
 
     int axisIdx = 0, sign = +1;
     FaceToAxisSign(g_spawnFace, axisIdx, sign);
@@ -749,7 +508,6 @@
     std::cout << "Chain reset to saved pre-physics state\n";
 }
 
-<<<<<<< HEAD
 void spawnCube()
 {
     if (!spec || !m || !d)
@@ -995,16 +753,15 @@
         LoopCreate(spawnAxis, spawnSign, bodyName, targetBodyName);
     }
 
-    // record direction history: when we successfully spawn relative to a previous cube
-    if (g_lastBody)
-    {
-        RecordForwardInput();
-    }
-
-    g_lastBody = body;
-    // distanceFactor is2 when obstructed loop placement occurred, else1
-    int distFactor = obstructed ? 2 : 1;
-    g_chain.push_back(ChainEntry{body, bodyName, -1, spawnAxis, spawnSign, distFactor});
+ // record direction history: when we successfully spawn relative to a previous cube
+ if (g_lastBody) {
+ RecordForwardInput();
+ }
+
+ g_lastBody = body;
+ // distanceFactor is2 when obstructed loop placement occurred, else1
+ int distFactor = obstructed ?2 :1;
+ g_chain.push_back(ChainEntry{body, bodyName, -1, spawnAxis, spawnSign, distFactor});
 
     int old_nv = m->nv, old_na = m->na;
     if (mj_recompile(spec, nullptr, m, d) != 0)
@@ -1036,11 +793,11 @@
         return;
     }
 
-    // prune direction history to reflect the deletion
-    PruneHistoryOnDelete();
-
-    ChainEntry last = g_chain.back();
-    ChainEntry prev = g_chain[g_chain.size() - 2];
+ // prune direction history to reflect the deletion
+ PruneHistoryOnDelete();
+
+ ChainEntry last = g_chain.back();
+ ChainEntry prev = g_chain[g_chain.size() -2];
 
     DeleteEqualitiesReferencing(last.name);
 
@@ -1095,374 +852,6 @@
     UpdateBodyIdIndexMap();
     RebuildRenderContext();
     UpdateMarkerOnLastBody();
-=======
-void spawnCube() {
- if (!spec || !m || !d) {
- std::cerr << "spawnCube: model/spec not ready\n";
- return;
- }
-
- const double halfSize[3] = {kBoxHalf, kBoxHalf, kBoxHalf};
- const double boxEdge =2.0 * kBoxHalf;
- const double gap = CurrentGap();
-
- mjsBody* world = mjs_findBody(spec, "world");
- if (!world) {
- std::cerr << "no world body\n";
- return;
- }
-
- mjsBody* parent = g_lastBody ? g_lastBody : world;
-
- bool obstructed = false;
- std::string targetBodyName;
- int targetBodyId = -1;
-
- mjsBody* body = mjs_addBody(parent, nullptr);
- if (!body) {
- std::cerr << "add body failed\n";
- return;
- }
-
- std::string bodyName = std::string("cube_") + std::to_string(++g_nextCubeId);
- mjs_setName(body->element, bodyName.c_str());
-
- int spawnAxis =0, spawnSign = +1;
- FaceToAxisSign(g_spawnFace, spawnAxis, spawnSign);
-
- // compute placement delta and detect if we are creating a loop
- double delta = (boxEdge + gap);
- std::string outTarget;
- obstructed = LoopContactCheck(outTarget);
- if (obstructed) {
- // set target and place new body farther so there is gap clearance when forming the loop
- targetBodyName = outTarget;
- delta = (2.0 * delta);
- }
-
- if (!g_lastBody) {
- body->pos[0] =0;
- body->pos[1] =0;
- body->pos[2] =1.0;
- } else {
- double off = spawnSign * delta;
- body->pos[0] = (spawnAxis ==0) ? off :0.0;
- body->pos[1] = (spawnAxis ==1) ? off :0.0;
- body->pos[2] = (spawnAxis ==2) ? off :0.0;
- }
-
- body->quat[0] =1;
- body->quat[1] =0;
- body->quat[2] =0;
- body->quat[3] =0;
-
- // Note: mjsBody does not expose per-body damping; damping is set per-joint
- // (see kHingeDamping)
- if (!g_lastBody) {
- if (mjsJoint* fj = mjs_addJoint(body, nullptr)) {
- fj->type = mjJNT_FREE;
- fj->damping = kHingeDamping;
- std::string jname = bodyName + "_free";
- mjs_setName(fj->element, jname.c_str());
- }
- } else {
- if (!obstructed) {
- int faceAxis =0, faceSign = +1;
- FaceToAxisSign(g_spawnFace, faceAxis, faceSign);
-
- const double boxEdge2 =2.0 * kBoxHalf;
- const double gap2 = CurrentGap();
-
- double anchor[3] = {0,0,0};
- anchor[faceAxis] = -faceSign * (kBoxHalf +0.5 * gap2);
-
- if (g_jointMode ==1) {
- if (mjsJoint* bj = mjs_addJoint(body, nullptr)) {
- bj->type = mjJNT_BALL;
- bj->pos[0] = anchor[0];
- bj->pos[1] = anchor[1];
- bj->pos[2] = anchor[2];
- bj->damping = kHingeDamping; // softer
- std::string jn = bodyName + "_ball";
- mjs_setName(bj->element, jn.c_str());
-
- // Compute ball joint cone from current gap
- const double a = kBoxHalf;
- const double g = gap2;
- const double c =1.0 + (a >0.0 ? (g / a) :0.0);
- const double root2 = std::sqrt(2.0);
-
- double phi = (c >= root2)
- ? (mjPI /2.0)
- : (std::asin(std::max(0.0, std::min(1.0, c / root2))) -
- (mjPI /4.0));
- const double th_min = mjPI *5.0 /180.0;
- const double th_max = mjPI *80.0 /180.0;
- phi = std::max(th_min, std::min(th_max, phi));
-
- bj->limited = mjLIMITED_TRUE;
- bj->range[0] =0.0;
- bj->range[1] = phi;
- } else {
- std::cerr << "add ball failed\n";
- return;
- }
- } else {
- if (mjsJoint* hjY = mjs_addJoint(body, nullptr)) {
- hjY->type = mjJNT_HINGE;
- hjY->axis[0] =0;
- hjY->axis[1] =1;
- hjY->axis[2] =0;
- hjY->pos[0] = anchor[0];
- hjY->pos[1] = anchor[1];
- hjY->pos[2] = anchor[2];
- hjY->damping = kHingeDamping; // softer
-
- const double r_perp =
- std::sqrt(kBoxHalf * kBoxHalf + kBoxHalf * kBoxHalf);
- double theta = std::atan2(std::max(1e-6,0.5 * gap2),
- std::max(1e-6, r_perp));
- const double th_min = mjPI *5.0 /180.0;
- const double th_max = mjPI *80.0 /180.0;
- theta = std::max(th_min, std::min(th_max, theta));
-
- hjY->limited = mjLIMITED_TRUE;
- hjY->range[0] = -theta;
- hjY->range[1] = +theta;
-
- std::string jn = bodyName + "_hinge_y";
- mjs_setName(hjY->element, jn.c_str());
- } else {
- std::cerr << "add hinge y failed\n";
- return;
- }
-
- if (mjsJoint* hjX = mjs_addJoint(body, nullptr)) {
- hjX->type = mjJNT_HINGE;
- hjX->axis[0] =1;
- hjX->axis[1] =0;
- hjX->axis[2] =0;
- hjX->pos[0] = anchor[0];
- hjX->pos[1] = anchor[1];
- hjX->pos[2] = anchor[2];
- hjX->damping = kHingeDamping; // softer
-
- const double r_perp =
- std::sqrt(kBoxHalf * kBoxHalf + kBoxHalf * kBoxHalf);
- double theta = std::atan2(std::max(1e-6,0.5 * gap2),
- std::max(1e-6, r_perp));
- const double th_min = mjPI *5.0 /180.0;
- const double th_max = mjPI *80.0 /180.0;
- theta = std::max(th_min, std::min(th_max, theta));
-
- hjX->limited = mjLIMITED_TRUE;
- hjX->range[0] = -theta;
- hjX->range[1] = +theta;
-
- std::string jn = bodyName + "_hinge_x";
- mjs_setName(hjX->element, jn.c_str());
- } else {
- std::cerr << "add hinge x failed\n";
- return;
- }
- }
- } else {
- // obstructed path: equality constraints will be created below
- }
- }
-
- mjsGeom* geom = mjs_addGeom(body, nullptr);
- if (!geom) {
- std::cerr << "add geom failed\n";
- return;
- }
-
- geom->type = mjGEOM_BOX;
- geom->size[0] = halfSize[0];
- geom->size[1] = halfSize[1];
- geom->size[2] = halfSize[2];
- geom->density =1000.0;
- geom->rgba[0] =1;
- geom->rgba[1] =1;
- geom->rgba[2] =1;
- geom->rgba[3] =1;
-
- if (g_boxesCollide) {
- geom->contype =1;
- geom->conaffinity =1 |2 |4;
- geom->friction[0] =1.0;
- geom->friction[1] =0.005;
- geom->friction[2] =0.0001;
- } else {
- geom->contype =1;
- geom->conaffinity =2 |4;
- }
-
- geom->margin = kGeomMargin;
- geom->solref[0] = kSolref[0];
- geom->solref[1] = kSolref[1];
- for (int i =0; i <5; ++i) geom->solimp[i] = kSolimp[i];
-
- if (mjsGeom* marker = mjs_addGeom(body, nullptr)) {
- marker->type = mjGEOM_SPHERE;
-
- const double boxWidth =2.0 * kBoxHalf;
- const double sphereRadius =0.1 * boxWidth;
-
- marker->size[0] = sphereRadius;
- marker->pos[0] =0;
- marker->pos[1] =0;
- marker->pos[2] =0;
-
- int axisIdx =0, sign = +1;
- FaceToAxisSign(g_spawnFace, axisIdx, sign);
- marker->pos[axisIdx] = sign * (kBoxHalf -0.5 * sphereRadius);
-
- marker->rgba[0] =1;
- marker->rgba[1] =0.1f;
- marker->rgba[2] =0.1f;
- marker->rgba[3] =1;
-
- marker->contype =0;
- marker->conaffinity =0;
- marker->density =0.0;
-
- std::string sname = bodyName + "_spawn_marker";
- mjs_setName(marker->element, sname.c_str());
- g_lastMarker = marker;
- }
-
- if (g_probeRect) {
- g_probeRect->contype =0;
- g_probeRect->conaffinity =0;
- g_probeRect->rgba[3] =0.0f;
- }
-
- if (mjsGeom* probe = mjs_addGeom(body, nullptr)) {
- int axisIdx =0, sign = +1;
- FaceToAxisSign(g_spawnFace, axisIdx, sign);
-
- const double boxEdgeL =2.0 * kBoxHalf;
- const double gapL = CurrentGap();
-
- probe->type = mjGEOM_BOX;
- probe->size[0] = kBoxHalf;
- probe->size[1] = kBoxHalf;
- probe->size[2] = kBoxHalf;
- probe->pos[0] =0;
- probe->pos[1] =0;
- probe->pos[2] =0;
- probe->pos[axisIdx] = sign * (boxEdgeL + gapL);
-
- probe->rgba[0] =0.1f;
- probe->rgba[1] =1.0f;
- probe->rgba[2] =0.1f;
- probe->rgba[3] =0.9f;
-
- probe->contype =4;
- probe->conaffinity =1;
- probe->density =0.0;
- probe->margin = kGeomMargin;
-
- g_probeRect = probe;
- g_probeName = bodyName + "_spawn_probe";
- mjs_setName(probe->element, g_probeName.c_str());
- }
-
- if (obstructed && g_lastBody && !targetBodyName.empty()) {
- // create equality constraints to close the loop between previous and target,
- // and new and target
- LoopCreate(spawnAxis, spawnSign, bodyName, targetBodyName);
- }
-
- // record direction history: when we successfully spawn relative to a previous cube
- if (g_lastBody) {
- RecordForwardInput();
- }
-
- g_lastBody = body;
- // distanceFactor is2 when obstructed loop placement occurred, else1
- int distFactor = obstructed ?2 :1;
- g_chain.push_back(ChainEntry{body, bodyName, -1, spawnAxis, spawnSign, distFactor});
-
- int old_nv = m->nv, old_na = m->na;
- if (mj_recompile(spec, nullptr, m, d) !=0) {
- std::cerr << "recompile failed: " << mjs_getError(spec) << "\n";
- return;
- }
-
- ApplyBuildModeOptions();
- for (int i = old_nv; i < m->nv; ++i) d->qvel[i] =0;
- for (int i = old_na; i < m->na; ++i) d->act[i] =0;
-
- mj_forward(m, d);
- UpdateBodyIdIndexMap();
- RebuildRenderContext();
- std::cout << "Cube spawned: " << bodyName << "\n";
-}
-
-void deleteLastCube() {
- if (!spec || !m || !d) return;
-
- if (g_chain.size() <=1) {
- std::cerr << "deleteLastCube: root cannot be deleted\n";
- return;
- }
-
- // prune direction history to reflect the deletion
- PruneHistoryOnDelete();
-
- ChainEntry last = g_chain.back();
- ChainEntry prev = g_chain[g_chain.size() -2];
-
- DeleteEqualitiesReferencing(last.name);
-
- if (last.specBody) mjs_delete(spec, last.specBody->element);
-
- g_chain.pop_back();
- g_lastBody = prev.specBody;
- g_lastMarker = nullptr;
- g_probeRect = nullptr;
-
- std::string prevMarkerName = prev.name + "_spawn_marker";
- std::string prevProbeName = prev.name + "_spawn_probe";
-
- if (mjsElement* mel = mjs_findElement(spec, mjOBJ_GEOM, prevMarkerName.c_str())) {
- g_lastMarker = mjs_asGeom(mel);
- }
-
- if (mjsElement* pel = mjs_findElement(spec, mjOBJ_GEOM, prevProbeName.c_str())) {
- g_probeRect = mjs_asGeom(pel);
- g_probeName = prevProbeName;
-
- if (g_probeRect) {
- g_probeRect->contype =4;
- g_probeRect->conaffinity =1;
- g_probeRect->rgba[0] =0.1f;
- g_probeRect->rgba[1] =1.0f;
- g_probeRect->rgba[2] =0.1f;
- g_probeRect->rgba[3] =0.9f;
- g_probeRect->density =0.0;
- g_probeRect->margin = kGeomMargin;
- }
- }
-
- int old_nv = m->nv, old_na = m->na;
- if (mj_recompile(spec, nullptr, m, d) !=0) {
- std::cerr << "deleteLastCube: recompile failed: "
- << mjs_getError(spec) << "\n";
- return;
- }
-
- ApplyBuildModeOptions();
- for (int i = old_nv; i < m->nv; ++i) d->qvel[i] =0;
- for (int i = old_na; i < m->na; ++i) d->act[i] =0;
-
- mj_forward(m, d);
- UpdateBodyIdIndexMap();
- RebuildRenderContext();
- UpdateMarkerOnLastBody();
->>>>>>> fac31e0c
 }
 
 void moveLastCubeY(int dir)
@@ -1635,7 +1024,6 @@
 // Save / Load
 // -----------------------------------------------------------------------------
 
-<<<<<<< HEAD
 bool SaveChainToFile(const char *filename)
 {
     const char *out = (filename && std::strlen(filename) > 0) ? filename : "chain_save.xml";
@@ -1648,41 +1036,35 @@
     char error[1024] = {0};
     int ok = -1;
 
-    if (spec)
-    {
-        ok = mj_saveXML(spec, out, error, sizeof(error)); // 0 on success
-        if (ok == 0)
-        {
-            std::cout << "Saved chain to XML: " << out << "\n";
-            return true;
-        }
-
-        std::cerr << "SaveChainToFile: mj_saveXML failed: " << error << "\n";
-        return false;
-    }
-    else
-    {
-        // fallback: save from model using global spec inside xml_api
-        int s = mj_saveLastXML(out, m, error, sizeof(error));
-        if (s)
-        {
-            std::cout << "Saved chain to XML: " << out << "\n";
-            return true;
-        }
+ if (spec) {
+ ok = mj_saveXML(spec, out, error, sizeof(error)); //0 on success
+ if (ok ==0) {
+ std::cout << "Saved chain to XML: " << out << "\n";
+ return true;
+ }
+
+ std::cerr << "SaveChainToFile: mj_saveXML failed: " << error << "\n";
+ return false;
+ } else {
+ // fallback: save from model using global spec inside xml_api
+ int s = mj_saveLastXML(out, m, error, sizeof(error));
+ if (s) {
+ std::cout << "Saved chain to XML: " << out << "\n";
+ return true;
+ }
 
         std::cerr << "SaveChainToFile: mj_saveLastXML failed: " << error << "\n";
         return false;
     }
 }
 
-static void ReconstructChainFromSpec()
-{
-    g_chain.clear();
-    g_lastBody = nullptr;
-    g_lastMarker = nullptr;
-    g_probeRect = nullptr;
-    g_probeName.clear();
-    ClearDirectionHistory();
+static void ReconstructChainFromSpec() {
+ g_chain.clear();
+ g_lastBody = nullptr;
+ g_lastMarker = nullptr;
+ g_probeRect = nullptr;
+ g_probeName.clear();
+ ClearDirectionHistory();
 
     if (!spec)
         return;
@@ -1692,25 +1074,22 @@
     if (!world)
         return;
 
-    // find first cube under world
-    mjsBody *first = nullptr;
-    for (mjsElement *el = mjs_firstChild(world, mjOBJ_BODY, /*recurse=*/0); el;
-         el = mjs_nextChild(world, el, /*recurse=*/0))
-    {
-        // el should be a body element; keep a defensive check
-        if (el->elemtype == mjOBJ_BODY)
-        {
-            mjsBody *b = mjs_asBody(el);
-            (void)b; // not used now but kept for clarity
-
-            const char *nm = mjs_getString(mjs_getName(el));
-            if (nm && std::strncmp(nm, "cube_", 5) == 0)
-            {
-                first = mjs_asBody(el);
-                break;
-            }
-        }
-    }
+ // find first cube under world
+ mjsBody* first = nullptr;
+ for (mjsElement* el = mjs_firstChild(world, mjOBJ_BODY, /*recurse=*/0);
+ el; el = mjs_nextChild(world, el, /*recurse=*/0)) {
+ // el should be a body element; keep a defensive check
+ if (el->elemtype == mjOBJ_BODY) {
+ mjsBody* b = mjs_asBody(el);
+ (void)b; // not used now but kept for clarity
+
+ const char* nm = mjs_getString(mjs_getName(el));
+ if (nm && std::strncmp(nm, "cube_",5) ==0) {
+ first = mjs_asBody(el);
+ break;
+ }
+ }
+ }
 
     if (!first)
     {
@@ -1761,22 +1140,20 @@
 
             sign = ((axis == 0 ? cur->pos[0] : (axis == 1 ? cur->pos[1] : cur->pos[2])) >= 0.0) ? +1 : -1;
 
-            entry.axis = axis;
-            entry.sign = sign;
-
-            // infer distanceFactor: compare |pos| to (boxEdge + gap) within tolerance
-            const double boxEdge = 2.0 * kBoxHalf;
-            const double gap = CurrentGap();
-            const double unit = (boxEdge + gap);
-            double posMag = std::fabs(axis == 0 ? cur->pos[0] : (axis == 1 ? cur->pos[1] : cur->pos[2]));
-            entry.distanceFactor = (posMag > 1.5 * unit) ? 2 : 1; // 2x when loop spacing
-        }
-        else
-        {
-            entry.axis = -1;
-            entry.sign = +1;
-            entry.distanceFactor = 1;
-        }
+ entry.axis = axis;
+ entry.sign = sign;
+
+ // infer distanceFactor: compare |pos| to (boxEdge + gap) within tolerance
+ const double boxEdge =2.0 * kBoxHalf;
+ const double gap = CurrentGap();
+ const double unit = (boxEdge + gap);
+ double posMag = std::fabs(axis==0?cur->pos[0]:(axis==1?cur->pos[1]:cur->pos[2]));
+ entry.distanceFactor = (posMag >1.5 * unit) ?2 :1; //2x when loop spacing
+ } else {
+ entry.axis = -1;
+ entry.sign = +1;
+ entry.distanceFactor =1;
+ }
 
         g_chain.push_back(entry);
 
@@ -1826,33 +1203,31 @@
     if (!filename || std::strlen(filename) == 0)
         return false;
 
-    char error[1024] = {0};
-    mjSpec *newspec = mj_parseXML(filename, nullptr, error, sizeof(error));
-    if (!newspec)
-    {
-        std::cerr << "LoadChainFromFile: parse error: " << error << "\n";
-        return false;
-    }
+ char error[1024] = {0};
+ mjSpec* newspec = mj_parseXML(filename, nullptr, error, sizeof(error));
+ if (!newspec) {
+ std::cerr << "LoadChainFromFile: parse error: " << error << "\n";
+ return false;
+ }
 
     // load persisted gap from parsed spec (before compile)
     LoadGapFromSpec(newspec);
 
-    mjModel *newm = mj_compile(newspec, nullptr);
-    if (!newm)
-    {
-        std::cerr << "LoadChainFromFile: compile error: " << mjs_getError(newspec) << "\n";
-        mj_deleteSpec(newspec);
-        return false;
-    }
-
-    mjData *newd = mj_makeData(newm);
-    if (!newd)
-    {
-        std::cerr << "LoadChainFromFile: mj_makeData failed\n";
-        mj_deleteModel(newm);
-        mj_deleteSpec(newspec);
-        return false;
-    }
+ mjModel* newm = mj_compile(newspec, nullptr);
+ if (!newm) {
+ std::cerr << "LoadChainFromFile: compile error: "
+ << mjs_getError(newspec) << "\n";
+ mj_deleteSpec(newspec);
+ return false;
+ }
+
+ mjData* newd = mj_makeData(newm);
+ if (!newd) {
+ std::cerr << "LoadChainFromFile: mj_makeData failed\n";
+ mj_deleteModel(newm);
+ mj_deleteSpec(newspec);
+ return false;
+ }
 
     // swap in new globals
     if (d)
@@ -1892,231 +1267,4 @@
 
     std::cout << "Loaded chain from XML: " << filename << "\n";
     return true;
-=======
-bool SaveChainToFile(const char* filename) {
- const char* out = (filename && std::strlen(filename) >0)
- ? filename
- : "chain_save.xml";
- if (!spec && !m) return false;
-
- // persist current gap into spec before saving
- SaveGapToSpec();
-
- char error[1024] = {0};
- int ok = -1;
-
- if (spec) {
- ok = mj_saveXML(spec, out, error, sizeof(error)); //0 on success
- if (ok ==0) {
- std::cout << "Saved chain to XML: " << out << "\n";
- return true;
- }
-
- std::cerr << "SaveChainToFile: mj_saveXML failed: " << error << "\n";
- return false;
- } else {
- // fallback: save from model using global spec inside xml_api
- int s = mj_saveLastXML(out, m, error, sizeof(error));
- if (s) {
- std::cout << "Saved chain to XML: " << out << "\n";
- return true;
- }
-
- std::cerr << "SaveChainToFile: mj_saveLastXML failed: " << error << "\n";
- return false;
- }
-}
-
-static void ReconstructChainFromSpec() {
- g_chain.clear();
- g_lastBody = nullptr;
- g_lastMarker = nullptr;
- g_probeRect = nullptr;
- g_probeName.clear();
- ClearDirectionHistory();
-
- if (!spec) return;
-
- // world root
- mjsBody* world = mjs_findBody(spec, "world");
- if (!world) return;
-
- // find first cube under world
- mjsBody* first = nullptr;
- for (mjsElement* el = mjs_firstChild(world, mjOBJ_BODY, /*recurse=*/0);
- el; el = mjs_nextChild(world, el, /*recurse=*/0)) {
- // el should be a body element; keep a defensive check
- if (el->elemtype == mjOBJ_BODY) {
- mjsBody* b = mjs_asBody(el);
- (void)b; // not used now but kept for clarity
-
- const char* nm = mjs_getString(mjs_getName(el));
- if (nm && std::strncmp(nm, "cube_",5) ==0) {
- first = mjs_asBody(el);
- break;
- }
- }
- }
-
- if (!first) {
- // even if chain is empty, still refresh id counter from spec to avoid
- // duplicates later
- RefreshNextCubeIdFromSpec();
- return;
- }
-
- // traverse linear chain: assume each cube has at most one cube child
- mjsBody* cur = first;
- mjsBody* parent = world;
-
- while (cur) {
- const char* nm = mjs_getString(mjs_getName(cur->element));
- std::string name = nm ? nm : std::string();
-
- // update counter with any existing cube id encountered
- int id = ParseCubeId(nm);
- if (id >=0 && id > g_nextCubeId) g_nextCubeId = id;
-
- ChainEntry entry{};
- entry.specBody = cur;
- entry.name = name;
- entry.bodyId = -1;
-
- // compute axis/sign relative to parent (skip for first/root)
- if (parent && parent != cur) {
- int axis =0;
- int sign = +1;
-
- double axv[3] = {std::fabs(cur->pos[0]), std::fabs(cur->pos[1]),
- std::fabs(cur->pos[2])};
- if (axv[1] >= axv[0] && axv[1] >= axv[2]) {
- axis =1;
- } else if (axv[2] >= axv[0] && axv[2] >= axv[1]) {
- axis =2;
- } else {
- axis =0;
- }
-
- sign = ((axis ==0 ? cur->pos[0]
- : (axis ==1 ? cur->pos[1] : cur->pos[2])) >=0.0)
- ? +1
- : -1;
-
- entry.axis = axis;
- entry.sign = sign;
-
- // infer distanceFactor: compare |pos| to (boxEdge + gap) within tolerance
- const double boxEdge =2.0 * kBoxHalf;
- const double gap = CurrentGap();
- const double unit = (boxEdge + gap);
- double posMag = std::fabs(axis==0?cur->pos[0]:(axis==1?cur->pos[1]:cur->pos[2]));
- entry.distanceFactor = (posMag >1.5 * unit) ?2 :1; //2x when loop spacing
- } else {
- entry.axis = -1;
- entry.sign = +1;
- entry.distanceFactor =1;
- }
-
- g_chain.push_back(entry);
-
- // last marker and probe on last body if present
- std::string markerName = name + std::string("_spawn_marker");
- if (mjsElement* mel = mjs_findElement(spec, mjOBJ_GEOM, markerName.c_str())) {
- g_lastMarker = mjs_asGeom(mel);
- }
-
- std::string probeName = name + std::string("_spawn_probe");
- if (mjsElement* pel = mjs_findElement(spec, mjOBJ_GEOM, probeName.c_str())) {
- g_probeRect = mjs_asGeom(pel);
- g_probeName = probeName;
- }
-
- // find next cube child
- mjsBody* next = nullptr;
- for (mjsElement* el = mjs_firstChild(cur, mjOBJ_BODY, /*recurse=*/0);
- el; el = mjs_nextChild(cur, el, /*recurse=*/0)) {
- if (el->elemtype == mjOBJ_BODY) {
- const char* cnm = mjs_getString(mjs_getName(el));
- if (cnm && std::strncmp(cnm, "cube_",5) ==0) {
- next = mjs_asBody(el);
- break;
- }
- }
- }
-
- if (!next) {
- g_lastBody = cur;
- break;
- }
-
- parent = cur;
- cur = next;
- }
-}
-
-bool LoadChainFromFile(const char* filename) {
-if (!filename || std::strlen(filename) ==0) return false;
-
- char error[1024] = {0};
- mjSpec* newspec = mj_parseXML(filename, nullptr, error, sizeof(error));
- if (!newspec) {
- std::cerr << "LoadChainFromFile: parse error: " << error << "\n";
- return false;
- }
-
- // load persisted gap from parsed spec (before compile)
- LoadGapFromSpec(newspec);
-
- mjModel* newm = mj_compile(newspec, nullptr);
- if (!newm) {
- std::cerr << "LoadChainFromFile: compile error: "
- << mjs_getError(newspec) << "\n";
- mj_deleteSpec(newspec);
- return false;
- }
-
- mjData* newd = mj_makeData(newm);
- if (!newd) {
- std::cerr << "LoadChainFromFile: mj_makeData failed\n";
- mj_deleteModel(newm);
- mj_deleteSpec(newspec);
- return false;
- }
-
- // swap in new globals
- if (d) mj_deleteData(d);
- if (m) mj_deleteModel(m);
- if (spec) mj_deleteSpec(spec);
-
- spec = newspec;
- m = newm;
- d = newd;
-
- // ensure future cube names are unique by syncing id counter with loaded spec
- RefreshNextCubeIdFromSpec();
-
- // gravity bookkeeping
- g_savedGravity[0] = m->opt.gravity[0];
- g_savedGravity[1] = m->opt.gravity[1];
- g_savedGravity[2] = m->opt.gravity[2];
-
- g_physicsEnabled = false;
- ApplyBuildModeOptions();
-
- // reconstruct the chain vector by traversing spec
- ReconstructChainFromSpec();
-
- // refresh runtime structures
- mj_resetData(m, d);
- mj_forward(m, d);
- UpdateBodyIdIndexMap();
- RebuildRenderContext();
- UpdateMarkerOnLastBody();
-
- // Refresh g_nextCubeId based on loaded spec content
- RefreshNextCubeIdFromSpec();
-
- std::cout << "Loaded chain from XML: " << filename << "\n";
- return true;
->>>>>>> fac31e0c
 }